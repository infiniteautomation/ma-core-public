--- conflicted
+++ resolved
@@ -49,10 +49,6 @@
 
             @Override
             public String toString() {
-<<<<<<< HEAD
-                return item.toString();
-            }
-=======
                 return item.getClass().getCanonicalName();
             }
 
@@ -65,7 +61,6 @@
 			public String getDescription() {
 				return item.getDescription();
 			}
->>>>>>> aa606eb6
         };
 
         if (item.getPriority() == WorkItem.PRIORITY_HIGH)
