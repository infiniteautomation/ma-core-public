--- conflicted
+++ resolved
@@ -24,7 +24,7 @@
 import com.serotonin.m2m2.module.FiledataDefinition;
 import com.serotonin.m2m2.module.ModuleRegistry;
 import com.serotonin.m2m2.module.PurgeDefinition;
-import com.serotonin.m2m2.rt.RuntimeManagerImpl;
+import com.serotonin.m2m2.rt.RuntimeManager;
 import com.serotonin.m2m2.rt.dataImage.types.ImageValue;
 import com.serotonin.m2m2.rt.event.AlarmLevels;
 import com.serotonin.m2m2.rt.event.type.EventType;
@@ -104,11 +104,7 @@
             // If there is no logging, then there should be no data, unless logging was just changed to none. In either
             // case, it's ok to delete everything.
         	log.info("Purging all data for data point with id " + dataPoint.getId() + " because it is set to logging type NONE.");
-<<<<<<< HEAD
         	if(Common.runtimeManager.getState() == RuntimeManager.RUNNING){
-=======
-        	if(Common.runtimeManager.getState() == RuntimeManagerImpl.RUNNING){
->>>>>>> 1d20b037
         		if(countPointValues)
         			deletedSamples += Common.runtimeManager.purgeDataPointValues(dataPoint.getId());
         		else{
@@ -144,17 +140,15 @@
             DateTime cutoff = new DateTime(runtime);
             cutoff = DateUtils.truncateDateTime(cutoff, Common.TimePeriods.DAYS);
             cutoff = DateUtils.minus(cutoff, purgeType, purgePeriod);
-<<<<<<< HEAD
-            if(Common.runtimeManager.getState() == RuntimeManager.RUNNING){
-=======
-            if(Common.runtimeManager.getState() == RuntimeManagerImpl.RUNNING){
->>>>>>> 1d20b037
-            	if(countPointValues)
-            		deletedSamples += Common.runtimeManager.purgeDataPointValues(dataPoint.getId(), cutoff.getMillis());
-            	else{
-            		if(Common.runtimeManager.purgeDataPointValuesWithoutCount(dataPoint.getId(), cutoff.getMillis()))
-            			anyDeletedSamples = true;
-            	}
+            if (Common.runtimeManager.getState() == RuntimeManager.RUNNING) {
+                if (countPointValues)
+                    deletedSamples += Common.runtimeManager.purgeDataPointValues(dataPoint.getId(),
+                            cutoff.getMillis());
+                else {
+                    if (Common.runtimeManager.purgeDataPointValuesWithoutCount(dataPoint.getId(),
+                            cutoff.getMillis()))
+                        anyDeletedSamples = true;
+                }
             }
 
             // If this is an image data type, get the point value ids.
