--- conflicted
+++ resolved
@@ -119,35 +119,10 @@
     	if(jobThread != null){
     		// TODO Review this change as it can allow 2 polls to run (but not with OrdredRealTimeTimer) (cronPattern == null)&&((startTs - fireTime) > pollingPeriodMillis)
             // There is another poll still running, so abort this one.
-<<<<<<< HEAD
     		if(LOG.isDebugEnabled())
     			LOG.debug(vo.getName() + ": poll scheduled at " + Functions.getFullMilliSecondTime(fireTime)
                     + " with start time of " + Functions.getFullMilliSecondTime(startTs) + " aborted because a poll is currently running.");
     		incrementUnsuccessfulPolls(fireTime);
-=======
-    	    if (LOG.isWarnEnabled()) {
-    	        LOG.warn(vo.getName() + ": poll scheduled at " + Functions.getFullMilliSecondTime(fireTime)
-                    + " aborted because its start time of " + Functions.getFullMilliSecondTime(startTs) + " is more than the time allocated for in its poll period."); //+ builder.toString());
-    	    }
-    		final long pollTime = fireTime;
-            Common.backgroundProcessing.addWorkItem(new WorkItem(){
-
-				@Override
-				public void execute() {
-					incrementUnsuccessfulPolls(pollTime);
-				}
-
-				@Override
-				public int getPriority() {
-					return PRIORITY_MEDIUM;
-				}
-
-				@Override
-				public String getDescription() {
-					return "Poll Aborted Notifier";
-				}
-    		});
->>>>>>> 32a91ba6
             return;
         }
     	
