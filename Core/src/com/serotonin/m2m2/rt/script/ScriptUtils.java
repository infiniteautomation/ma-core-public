package com.serotonin.m2m2.rt.script;

import java.io.StringWriter;
import java.util.ArrayList;
import java.util.List;

import javax.script.Bindings;
import javax.script.Compilable;
import javax.script.CompiledScript;
import javax.script.ScriptContext;
import javax.script.ScriptEngine;
import javax.script.ScriptEngineManager;
import javax.script.ScriptException;
import javax.script.SimpleBindings;

import com.serotonin.ShouldNeverHappenException;
import com.serotonin.m2m2.Common;
import com.serotonin.m2m2.DataTypes;
import com.serotonin.m2m2.i18n.TranslatableMessage;
import com.serotonin.m2m2.module.ModuleRegistry;
import com.serotonin.m2m2.module.ScriptSourceDefinition;
import com.serotonin.m2m2.rt.dataImage.DataPointRT;
import com.serotonin.m2m2.rt.dataImage.IDataPointValueSource;
import com.serotonin.m2m2.rt.dataImage.types.AlphanumericValue;
import com.serotonin.m2m2.rt.dataImage.types.BinaryValue;
import com.serotonin.m2m2.rt.dataImage.types.DataValue;
import com.serotonin.m2m2.rt.dataImage.types.MultistateValue;
import com.serotonin.m2m2.rt.dataImage.types.NumericValue;

public class ScriptUtils {
    public static final String WRAPPER_CONTEXT_KEY = "CONTEXT";
    public static final String POINTS_CONTEXT_KEY = "POINTS";
    public static final String TIMESTAMP_CONTEXT_KEY = "TIMESTAMP";
    
    public static ScriptEngine newEngine() {
        ScriptEngineManager manager = new ScriptEngineManager();
        return manager.getEngineByName("js");
    }

    public static Object execute(String script) throws ScriptError {
        return execute(newEngine(), script, null);
    }

    public static Object execute(String script, ScriptContext sctx) throws ScriptError {
        return execute(newEngine(), script, sctx);
    }

    public static Object execute(ScriptEngine engine, String script, ScriptContext sctx) throws ScriptError {
        try {
            Object result;
            if (sctx == null)
                result = engine.eval(script);
            else
                result = engine.eval(script, sctx);
            return result;
        }
        catch (ScriptException e) {
            throw ScriptError.create(e);
        }
    }

    public static Object execute(CompiledScript script) throws ScriptError {
        return execute(script, null);
    }

    public static Object execute(CompiledScript script, ScriptContext sctx) throws ScriptError {
        try {
            if (sctx == null)
                return script.eval();
            return script.eval(sctx);
        }
        catch (ScriptException e) {
            throw ScriptError.create(e);
        }
    }

    public static CompiledScript compile(String script) throws ScriptError {
        return compile(newEngine(), script);
    }

    public static CompiledScript compile(ScriptEngine engine, String script) throws ScriptError {
        if (engine instanceof Compilable) {
            try {
                return ((Compilable) engine).compile(script);
            }
            catch (ScriptException e) {
                throw ScriptError.create(e);
            }
        }
        throw new RuntimeException("Engine is not Compilable: " + engine.getClass().getName());
    }

    public static void executeGlobalScripts(ScriptEngine engine) throws ScriptError {
        execute(engine, getGlobalFunctions(), null);
    }

    /**
     * Prepare the Engine by adding all Global Bindings
     * @param engine
     */
    public static void prepareEngine(ScriptEngine engine) {
        Bindings globalBindings = new SimpleBindings();
        // Add constants to the context.
        globalBindings.put("SECOND", Common.TimePeriods.SECONDS);
        globalBindings.put("MINUTE", Common.TimePeriods.MINUTES);
        globalBindings.put("HOUR", Common.TimePeriods.HOURS);
        globalBindings.put("DAY", Common.TimePeriods.DAYS);
        globalBindings.put("WEEK", Common.TimePeriods.WEEKS);
        globalBindings.put("MONTH", Common.TimePeriods.MONTHS);
        globalBindings.put("YEAR", Common.TimePeriods.YEARS);
        globalBindings.put(POINTS_CONTEXT_KEY, new ArrayList<String>());
        
        //Add in Additional Utilities with Global Scope
        globalBindings.put(DateTimeUtility.CONTEXT_KEY, new DateTimeUtility());
        globalBindings.put(UnitUtility.CONTEXT_KEY, new UnitUtility());
        
        //Holder for modifying timestamps of meta points, in Engine Scope so it can be modified by all
        engine.getBindings(ScriptContext.ENGINE_SCOPE).put(TIMESTAMP_CONTEXT_KEY, null);
        
        engine.setBindings(globalBindings, ScriptContext.GLOBAL_SCOPE);
    }
    

    /**
     * Add all Utilities that require permissions 
     * @param permissions
     * @param engine
     * @param engineScope
     */
    public static void prepareUtilities(ScriptPermissions permissions, ScriptEngine engine, Bindings engineScope, 
    		ScriptPointValueSetter setter, List<JsonImportExclusion> importExclusions, boolean testRun){
    	if(testRun) {
    		engineScope.put(RuntimeManagerScriptUtility.CONTEXT_KEY, new RuntimeManagerScriptTestUtility(permissions));
    		engineScope.put(JsonEmportScriptUtility.CONTEXT_KEY, new JsonEmportScriptTestUtility(permissions, importExclusions));
    	} else {
    		engineScope.put(RuntimeManagerScriptUtility.CONTEXT_KEY, new RuntimeManagerScriptUtility(permissions));
    		engineScope.put(JsonEmportScriptUtility.CONTEXT_KEY, new JsonEmportScriptUtility(permissions, importExclusions));
    	}
    	engineScope.put(DataPointQuery.CONTEXT_KEY, new DataPointQuery(permissions, engine, setter));
    	engineScope.put(DataSourceQuery.CONTEXT_KEY, new DataSourceQuery(permissions, engine, setter));
    	engineScope.put(CompiledScriptExecutor.UNCHANGED_KEY, CompiledScriptExecutor.UNCHANGED);
<<<<<<< HEAD
=======
    	engineScope.put(HttpBuilderScriptUtility.CONTEXT_KEY, new HttpBuilderScriptUtility(permissions));
>>>>>>> 1d20b037
    }

    public static void wrapperContext(ScriptEngine engine, WrapperContext wrapperContext) {
        engine.put(WRAPPER_CONTEXT_KEY, wrapperContext);
    }

    public static AbstractPointWrapper wrapPoint(ScriptEngine engine, IDataPointValueSource point) {
        return wrapPoint(engine, point, null);
    }

    public static AbstractPointWrapper wrapPoint(ScriptEngine engine, IDataPointValueSource point,
            ScriptPointValueSetter setter) {
        int dt = point.getDataTypeId();
        if (dt == DataTypes.BINARY)
            return new BinaryPointWrapper(point, engine, setter);
        if (dt == DataTypes.MULTISTATE)
            return new MultistatePointWrapper(point, engine, setter);
        if (dt == DataTypes.NUMERIC)
            return new NumericPointWrapper(point, engine, setter);
        if (dt == DataTypes.ALPHANUMERIC)
            return new AlphanumericPointWrapper(point, engine, setter);
        if (dt == DataTypes.IMAGE)
            return new ImagePointWrapper(point, engine, setter);
        throw new ShouldNeverHappenException("Unknown data type id: " + point.getDataTypeId());
    }

    /**
     * Coerce an object into a DataValue
     * @param input
     * @param toDataTypeId
     * @return
     * @throws ResultTypeException
     */
    public static DataValue coerce(Object input, int toDataTypeId) throws ResultTypeException {
        DataValue value;
        
        if(input instanceof DataValue)
        	return (DataValue)input;
        
        if (input == null) {
            if (toDataTypeId == DataTypes.BINARY)
                value = new BinaryValue(false);
            else if (toDataTypeId == DataTypes.MULTISTATE)
                value = new MultistateValue(0);
            else if (toDataTypeId == DataTypes.NUMERIC)
                value = new NumericValue(0);
            else if (toDataTypeId == DataTypes.ALPHANUMERIC)
                value = new AlphanumericValue("");
            else
                value = null;
        }
        else if (input instanceof AbstractPointWrapper) {
            value = ((AbstractPointWrapper) input).getValueImpl();
            if ((value != null)&&(value.getDataType() != toDataTypeId))
                return throwResultTypeException(value, toDataTypeId);
        }
        // See if the type matches.
        else if (toDataTypeId == DataTypes.BINARY && input instanceof Boolean)
            value = new BinaryValue((Boolean) input);
        else if (toDataTypeId == DataTypes.MULTISTATE) {
            if (input instanceof Number)
                value = new MultistateValue(((Number) input).intValue());
            else if (input instanceof String) {
                try {
                    value = new MultistateValue(Integer.parseInt((String) input));
                }
                catch (NumberFormatException e) {
                    return throwResultTypeException(input, toDataTypeId);
                }
            }
            else
                return throwResultTypeException(input, toDataTypeId);
        }
        else if (toDataTypeId == DataTypes.NUMERIC) {
            if (input instanceof Number)
                value = new NumericValue(((Number) input).doubleValue());
            else if (input instanceof NumericValue)
                value = (NumericValue) input;
            else if (input instanceof String) {
                try {
                    value = new NumericValue(Double.parseDouble((String) input));
                }
                catch (NumberFormatException e) {
                    return throwResultTypeException(input, toDataTypeId);
                }
            }
            else
                return throwResultTypeException(input, toDataTypeId);
        }
        else if (toDataTypeId == DataTypes.ALPHANUMERIC)
            value = new AlphanumericValue(input.toString());
        else
            // If not, ditch it.
            return throwResultTypeException(input, toDataTypeId);

        return value;
    }

    private static DataValue throwResultTypeException(Object input, int toDataTypeId) throws ResultTypeException {
        throw new ResultTypeException(new TranslatableMessage("event.script.convertError", input,
                DataTypes.getDataTypeMessage(toDataTypeId)));
    }

    public static void addToContext(ScriptEngine engine, String varName, DataPointRT dprt, ScriptPointValueSetter setCallback) {
        engine.put(varName, wrapPoint(engine, dprt, setCallback));
        List<String> points = getPointList(engine);
        if (points != null)
            points.add(varName);
    }

    public static void removeFromContext(ScriptEngine engine, String varName) {
        List<String> points = getPointList(engine);
        if (points != null)
            points.remove(varName);
        engine.getBindings(ScriptContext.ENGINE_SCOPE).remove(varName);
    }

    @SuppressWarnings("unchecked")
    private static List<String> getPointList(ScriptEngine engine) {
        return (List<String>) engine.get(POINTS_CONTEXT_KEY);
    }

    //
    // Global functions
    private static String FUNCTIONS;

    public static String getGlobalFunctions() {
        if (FUNCTIONS == null) {
            StringWriter sw = new StringWriter();
            List<ScriptSourceDefinition> defs = ModuleRegistry.getDefinitions(ScriptSourceDefinition.class);
            for (ScriptSourceDefinition def : defs) {
                for (String s : def.getScripts())
                    sw.append(s).append("\r\n");
            }
            FUNCTIONS = sw.toString();
        }
        return FUNCTIONS;
    }

    public static void clearGlobalFunctions() {
        FUNCTIONS = null;
    }
}<|MERGE_RESOLUTION|>--- conflicted
+++ resolved
@@ -139,10 +139,7 @@
     	engineScope.put(DataPointQuery.CONTEXT_KEY, new DataPointQuery(permissions, engine, setter));
     	engineScope.put(DataSourceQuery.CONTEXT_KEY, new DataSourceQuery(permissions, engine, setter));
     	engineScope.put(CompiledScriptExecutor.UNCHANGED_KEY, CompiledScriptExecutor.UNCHANGED);
-<<<<<<< HEAD
-=======
     	engineScope.put(HttpBuilderScriptUtility.CONTEXT_KEY, new HttpBuilderScriptUtility(permissions));
->>>>>>> 1d20b037
     }
 
     public static void wrapperContext(ScriptEngine engine, WrapperContext wrapperContext) {
