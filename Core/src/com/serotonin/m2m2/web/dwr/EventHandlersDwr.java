--- conflicted
+++ resolved
@@ -367,11 +367,8 @@
             try {
             	CompiledScript compiledScript = CompiledScriptExecutor.compile(script);
                 PointValueTime pvt = CompiledScriptExecutor.execute(compiledScript, context, null, System.currentTimeMillis(),
-<<<<<<< HEAD
-                        targetDataType, System.currentTimeMillis(), new ScriptPermissions(), scriptWriter, new ScriptLog(SetPointHandlerRT.NULL_WRITER, LogLevel.FATAL), null, null, true);
-=======
-                        targetDataType, System.currentTimeMillis(), scriptPermissions, scriptWriter, new ScriptLog(SetPointHandlerRT.NULL_WRITER, LogLevel.FATAL));
->>>>>>> 8639917b
+                        targetDataType, System.currentTimeMillis(), scriptPermissions, scriptWriter, 
+                        new ScriptLog(SetPointHandlerRT.NULL_WRITER, LogLevel.FATAL), null, null, true);
                 if (pvt.getValue() == null)
                     message = new TranslatableMessage("eventHandlers.script.nullResult");
                 else
