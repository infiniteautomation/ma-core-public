--- conflicted
+++ resolved
@@ -58,155 +58,7 @@
             }
         };
 
-<<<<<<< HEAD
-        abstract DatabaseProxy getImpl();
-    }
-
-    public static DatabaseProxy createDatabaseProxy() {
-        String type = Common.envProps.getString("db.type", "h2");
-        DatabaseType dt = DatabaseType.valueOf(type.toUpperCase());
-
-        if (dt == null)
-            throw new IllegalArgumentException("Unknown database type: " + type);
-
-        return dt.getImpl();
-    }
-
-    private final Log log = LogFactory.getLog(DatabaseProxy.class);
-    private NoSQLProxy noSQLProxy;
-    private Boolean useMetrics;
-
-    public void initialize(ClassLoader classLoader) {
-        initializeImpl("");
-
-        useMetrics = Common.envProps.getBoolean("db.useMetrics", false);
-
-        ExtendedJdbcTemplate ejt = new ExtendedJdbcTemplate();
-        ejt.setDataSource(getDataSource());
-
-        try {
-            if (newDatabaseCheck(ejt)) {
-                // Check if we should convert from another database.
-                String convertTypeStr = null;
-                try {
-                    convertTypeStr = Common.envProps.getString("convert.db.type");
-                }
-                catch (MissingResourceException e) {
-                    convertTypeStr = "";
-                }
-
-                if (!StringUtils.isBlank(convertTypeStr)) {
-                    // Found a database type from which to convert.
-                    DatabaseType convertType = DatabaseType.valueOf(convertTypeStr.toUpperCase());
-                    if (convertType == null)
-                        throw new IllegalArgumentException("Unknown convert database type: " + convertType);
-
-                    // TODO check that the convert source has the current DB version, or upgrade it if not.
-
-                    DatabaseProxy sourceProxy = convertType.getImpl();
-                    sourceProxy.initializeImpl("convert.");
-
-                    DBConvert convert = new DBConvert();
-                    convert.setSource(sourceProxy);
-                    convert.setTarget(this);
-                    try {
-                        convert.execute();
-                    }
-                    catch (SQLException e) {
-                        throw new ShouldNeverHappenException(e);
-                    }
-
-                    sourceProxy.terminate(false);
-                }
-                else {
-
-                    // Record the current version.
-                	SystemSettingsDao.instance.setValue(SystemSettingsDao.DATABASE_SCHEMA_VERSION,
-                            Integer.toString(Common.getDatabaseSchemaVersion()));
-
-                    // Add the settings flag that this is a new instance. This flag is removed when an administrator
-                    // logs in.
-                	SystemSettingsDao.instance.setBooleanValue(SystemSettingsDao.NEW_INSTANCE, true);
-                    
-                    /**
-                     * Add a startup task to run after the Audit system is ready 
-                     */
-                    Providers.get(IMangoLifecycle.class).addStartupTask(new Runnable() {
-                        @Override
-                        public void run() {
-                        	// New database. Create a default user.
-                            User user = new User();
-                            user.setId(Common.NEW_ID);
-                            user.setName("Administrator");
-                            user.setUsername("admin");
-                            user.setPassword(Common.encrypt("admin"));
-                            user.setEmail("admin@yourMangoDomain.com");
-                            user.setPhone("");
-                            user.setPermissions(SuperadminPermissionDefinition.GROUP_NAME);
-                            user.setDisabled(false);
-                            UserDao.instance.saveUser(user);
-                        	
-                            DefaultDataPointPropertiesTemplateFactory factory = new DefaultDataPointPropertiesTemplateFactory();
-                            factory.saveDefaultTemplates();
-                            
-                            //Add the Default Permissions for the UI
-                            List<PermissionDefinition> defs = ModuleRegistry.getDefinitions(PermissionDefinition.class);
-                            for(PermissionDefinition def : defs)
-                            	def.install();
-                       }
-                    });
-                }
-            }
-            else
-                // The database exists, so let's make its schema version matches the application version.
-                DBUpgrade.checkUpgrade();
-
-            // Check if we are using NoSQL
-            if (NoSQLProxyFactory.instance.getProxy() != null) {
-                noSQLProxy = NoSQLProxyFactory.instance.getProxy();
-                noSQLProxy.initialize();
-            }
-
-        }
-        catch (CannotGetJdbcConnectionException e) {
-            log.fatal("Unable to connect to database of type " + getType().name(), e);
-            throw e;
-        }
-        catch (Exception e) {
-            log.fatal("Exception initializing database proxy: " + e.getMessage(), e);
-            throw e;
-        }
-
-        // Allow modules to upgrade themselves
-        for (DatabaseSchemaDefinition def : ModuleRegistry.getDefinitions(DatabaseSchemaDefinition.class))
-            DBUpgrade.checkUpgrade(def, classLoader);
-
-        postInitialize(ejt);
-    }
-
-	private boolean newDatabaseCheck(ExtendedJdbcTemplate ejt) {
-        boolean coreIsNew = false;
-
-        if (!tableExists(ejt, "users")) {
-            // The users table wasn't found, so assume that this is a new instance.
-            // Create the tables
-            try {
-                runScriptFile(Common.MA_HOME + "/db/createTables-" + getType().name() + ".sql", new FileOutputStream(
-                        new File(Common.getLogsDir(), "createTables.log")));
-            }
-            catch (FileNotFoundException e) {
-                throw new ShouldNeverHappenException(e);
-            }
-            coreIsNew = true;
-        }
-
-        for (DatabaseSchemaDefinition def : ModuleRegistry.getDefinitions(DatabaseSchemaDefinition.class))
-            def.newInstallationCheck(ejt);
-
-        return coreIsNew;
-=======
         abstract AbstractDatabaseProxy getImpl();
->>>>>>> 1d20b037
     }
     
     void initialize(ClassLoader classLoader);
