/**
 * Copyright (C) 2014 Infinite Automation Software. All rights reserved.
 * @author Terry Packer
 */
package com.serotonin.m2m2.db.dao;

import com.serotonin.m2m2.Common;
import com.serotonin.m2m2.vo.dataSource.DataSourceVO;

/**
 * Registry to access Daos from a central location
 * 
 * Useful for many things, among them Mocking Daos for test
 * 
 * 
 * @author Terry Packer
 *
 */
public class DaoRegistry {
    
	private DaoRegistry(){
	}
	
	//TODO Maybe set this up to get registered at startup instead of here
<<<<<<< HEAD
	public static DataSourceDao<DataSourceVO<?>> dataSourceDao = new DataSourceDao<>();
	public static DataPointDao dataPointDao = new DataPointDao();
	public static UserDao userDao = new UserDao();
=======
	public static DataSourceDao dataSourceDao = DataSourceDao.instance;
	public static DataPointDao dataPointDao = DataPointDao.instance;
	public static UserDao userDao = UserDao.instance;
>>>>>>> 225c6f23
	public static PointValueDao pointValueDao = Common.databaseProxy.newPointValueDao();
	public static PublisherDao publisherDao = PublisherDao.instance;
	
}<|MERGE_RESOLUTION|>--- conflicted
+++ resolved
@@ -22,15 +22,9 @@
 	}
 	
 	//TODO Maybe set this up to get registered at startup instead of here
-<<<<<<< HEAD
-	public static DataSourceDao<DataSourceVO<?>> dataSourceDao = new DataSourceDao<>();
-	public static DataPointDao dataPointDao = new DataPointDao();
-	public static UserDao userDao = new UserDao();
-=======
-	public static DataSourceDao dataSourceDao = DataSourceDao.instance;
+	public static DataSourceDao<DataSourceVO<?>> dataSourceDao = DataSourceDao.instance;
 	public static DataPointDao dataPointDao = DataPointDao.instance;
 	public static UserDao userDao = UserDao.instance;
->>>>>>> 225c6f23
 	public static PointValueDao pointValueDao = Common.databaseProxy.newPointValueDao();
 	public static PublisherDao publisherDao = PublisherDao.instance;
 	
