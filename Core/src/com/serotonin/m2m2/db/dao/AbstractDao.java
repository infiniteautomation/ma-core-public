/*
 *  Copyright (C) 2013 Deltamation Software. All rights reserved.
 *  @author Jared Wiltshire
 */
package com.serotonin.m2m2.db.dao;

import java.sql.ResultSet;
import java.sql.SQLException;
import java.util.ArrayList;
import java.util.Collections;
import java.util.Comparator;
import java.util.HashMap;
import java.util.List;
import java.util.Map;
import java.util.Set;

import org.apache.commons.collections.comparators.ComparatorChain;
import org.springframework.dao.DataAccessException;
import org.springframework.jdbc.core.ResultSetExtractor;
import org.springframework.jdbc.core.RowMapper;
import org.springframework.transaction.TransactionStatus;
import org.springframework.transaction.support.TransactionCallback;

import com.infiniteautomation.mango.db.query.SortOption;
import com.serotonin.db.pair.IntStringPair;
import com.serotonin.m2m2.Common;
import com.serotonin.m2m2.DeltamationCommon;
import com.serotonin.m2m2.i18n.TranslatableMessage;
import com.serotonin.m2m2.module.WebSocketDefinition;
import com.serotonin.m2m2.rt.event.type.AuditEventType;
import com.serotonin.m2m2.vo.AbstractVO;
import com.serotonin.m2m2.web.mvc.websocket.DaoNotificationWebSocketHandler;

/**
 * Provides an API to retrieve, update and save
 * VO objects from and to the database.
 * 
 * Copyright (C) 2013 Deltamation Software. All Rights Reserved.
 * 
 * @author Jared Wiltshire
 */
public abstract class AbstractDao<T extends AbstractVO<?>> extends AbstractBasicDao<T> {
    public final String xidPrefix;
    
    protected final String typeName; //Type name for Audit Events
    
    //Map of Property to a Comparator, useful when the Property is stored in a BLOB in the database
    protected final Map<String, Comparator<T>> comparatorMap = getComparatorMap();
    
    //Map of  Property to a filter, useful when the Property is stored in a BLOB in the database
    protected final Map<String, IFilter<T>> filterMap = getFilterMap();
    
    //Provide Arguments for Mapped Property members to be sorted by (Not really sure if this is necessary)
    protected final Map<String,PropertyArguments> propertyArgumentsMap = getPropertyArgumentsMap();
    
    /**
     * 
     * @param handler - Web socket handler
     * @param typeName - Type name for Audit events
     * @param tablePrefix - Table prefix for Selects/Joins
     * @param extraProperties - Any extra SQL for queries
     * @param useSubQuery - Compute queries as sub-queries
     * @param countMonitorName - If not null create a monitor to track table row count
     */
    protected AbstractDao(DaoNotificationWebSocketHandler<T> handler, String typeName, String tablePrefix, String[] extraProperties, boolean useSubQuery, TranslatableMessage countMonitorName) {
        super(handler, tablePrefix, extraProperties, useSubQuery, countMonitorName);
        this.xidPrefix = getXidPrefix();
        this.typeName = typeName;
    }
    
    /**
     * 
     * @param def - shortcut Instead of Handler for web sockets
     * @param typeName - Type name for Audit events
     * @param tablePrefix - Table prefix for Selects/Joins
     * @param extraProperties - Any extra SQL for queries
     * @param useSubQuery - Compute queries as sub-queries
     * @param countMonitorName - If not null create a monitor to track table row count
     */
    @SuppressWarnings("unchecked")
	protected AbstractDao(WebSocketDefinition def, String typeName, String tablePrefix, String[] extraProperties, boolean useSubQuery, TranslatableMessage countMonitorName) {
        super((DaoNotificationWebSocketHandler<T>) (def != null ? def.getHandlerInstance() : null), tablePrefix, extraProperties, useSubQuery, countMonitorName);
        this.xidPrefix = getXidPrefix();
        this.typeName = typeName;
    }

    /**
     * 
     * @param handler - Web socket handler
     * @param typeName - Type name for Audit events
     * @param tablePrefix - Table prefix for Selects/Joins
     * @param extraProperties - Any extra SQL for queries
     */
    protected AbstractDao(DaoNotificationWebSocketHandler<T> handler, String typeName, String tablePrefix, String[] extraProperties) {
        this(handler, typeName, tablePrefix, extraProperties, false, null);
    }

    /**
     * 
     * @param def - shortcut Instead of Handler for web sockets
     * @param typeName - Type name for Audit events
     * @param tablePrefix - Table prefix for Selects/Joins
     * @param extraProperties - Any extra SQL for queries
     */
    protected AbstractDao(WebSocketDefinition def, String typeName, String tablePrefix, String[] extraProperties) {
        this(def, typeName, tablePrefix, extraProperties, false, null);
    }
    
    /**
     * 
     * @param handler - Web socket handler
     * @param typeName - Type name for Audit events
     */
    protected AbstractDao(DaoNotificationWebSocketHandler<T> handler, String typeName) {
        this(handler, typeName, null, new String[0]);
    }
    
    /**
     * 
     * @param handler - Web socket handler
     * @param typeName - Type name for Audit events
     * @param countMonitorName - If not null used to track count of table rows
     */
    protected AbstractDao(DaoNotificationWebSocketHandler<T> handler, String typeName, TranslatableMessage countMonitorName) {
        this(handler, typeName, null, new String[0], false, countMonitorName);
    }

    /**
     * 
     * @param def - shortcut Instead of Handler for web sockets
     * @param typeName - Type name for Audit events
     */
    protected AbstractDao(WebSocketDefinition def, String typeName) {
        this(def, typeName, null, new String[0]);
    }
    
    /**
     * 
     * @param def - shortcut Instead of Handler for web sockets
     * @param typeName - Type name for Audit events
     * @param countMonitorName - If not null used to track count of table rows
     */
    protected AbstractDao(WebSocketDefinition def, String typeName, TranslatableMessage countMonitorName) {
        this(def, typeName, null, new String[0], false, countMonitorName);
    }
    
    /**
     * Gets the XID prefix for XID generation
     * 
     * @return XID prefix, null if XIDs not supported
     */
    protected abstract String getXidPrefix();
    
    /**
     * Override to add a mapping for properties that are not 
     * directly accessible via a database column.
     * 
	 * @return
	 */
	protected Map<String, Comparator<T>> getComparatorMap() {
		return new HashMap<String,Comparator<T>>();
	}
	
	/**
	 * Override to add mappings for properties that are not
	 * directly accessible via a database column.
	 * @return
	 */
	protected Map<String, IFilter<T>> getFilterMap(){
		return new HashMap<String,IFilter<T>>();
	}
	
	protected Map<String, PropertyArguments> getPropertyArgumentsMap(){
		return new HashMap<String,PropertyArguments>();
	}

	/**
	 * Both the properties and the type maps must be setup
	 * @return
	 */
	protected HashMap<String,Integer> getMappedPropertyTypeMap(){
		return new HashMap<String,Integer>();
	}
    

	interface PropertyArguments{
		public Object[] getArguments();
	}

	
	
    /**
     * Generates a unique XID
     * 
     * @return A new unique XID, null if XIDs are not supported
     */
    public String generateUniqueXid() {
        if (xidPrefix == null) {
            return null;
        }
        return generateUniqueXid(xidPrefix, tableName);
    }

    /**
     * Checks if a XID is unique
     * 
     * @param XID
     *            to check
     * @param excludeId
     * @return True if XID is unique
     */
    public boolean isXidUnique(String xid, int excludeId) {
        return isXidUnique(xid, excludeId, tableName);
    }

    /**
     * Find a vo by its XID
     * 
     * @param xid
     *            XID to search for
     * @return vo if found, otherwise null
     */
    public T getByXid(String xid) {
        if (!this.propertyTypeMap.keySet().contains("xid") || xid == null) {
            return null;
        }

        return queryForObject(SELECT_BY_XID, new Object[] { xid }, getRowMapper(), null);
    }

    /**
     * Find VOs by name
     * 
     * @param name
     *            name to search for
     * @return List of VO with matching name
     */
    public List<T> getByName(String name) {
        return query(SELECT_BY_NAME, new Object[] { name }, getRowMapper());
    }

    /**
     * Get all vo in the system, sorted by column
     * 
     * @param column
     * @return List of all vo
     */
    public List<T> getAllSorted(String column) {
        return getAllSorted(column, true);
    }

    /**
     * Get all vo in the system, sorted by column
     * 
     * @param column
     * @return List of all vo
     */
    public List<T> getAllSorted(String column, boolean ascending) {
        String sort;
        if (ascending) {
            sort = " ASC";
        }
        else {
            sort = " DESC";
        }
        return query(SELECT_ALL_SORT + column + sort, getRowMapper());
    }

    /**
     * Get all vo in the system
     * 
     * @return List of all vo
     */
    public List<T> getRange(int offset, int limit) {
        List<Object> args = new ArrayList<>();
        String sql = SELECT_ALL_FIXED_SORT;
        sql = applyRange(sql, args, offset, limit);
        return query(sql, args.toArray(), getRowMapper());
    }
<<<<<<< HEAD
    
    // TODO remove these overridden methods in 3.3, needed in 3.2 for API compatibility
    @Override
    public void save(T vo) {
        save(vo, null);
    }
    
    // TODO remove these overridden methods in 3.3, needed in 3.2 for API compatibility
    @Override
    public void save(T vo, String initiatorId) {
        super.save(vo, initiatorId);
    }
    
    // TODO remove these overridden methods in 3.3, needed in 3.2 for API compatibility
    @Override
    protected void insert(T vo) {
        insert(vo, null);
    }
=======
>>>>>>> 1d20b037

    @Override
    protected void insert(T vo, String initiatorId) {
        if (vo.getXid() == null) {
            vo.setXid(generateUniqueXid());
        }
        super.insert(vo, initiatorId);
        AuditEventType.raiseAddedEvent(this.typeName, vo);
<<<<<<< HEAD
    }
    
    // TODO remove these overridden methods in 3.3, needed in 3.2 for API compatibility
    @Override
    protected void update(T vo) {
        update(vo, null, null);
    }

    // TODO remove these overridden methods in 3.3, needed in 3.2 for API compatibility
    @Override
    protected void update(T vo, String initiatorId) {
        update(vo, initiatorId, null);
=======
>>>>>>> 1d20b037
    }

    @Override
    protected void update(T vo, String initiatorId, String originalXid) {
        T old = get(vo.getId());
        if (originalXid == null) {
            originalXid = old.getXid();
        }
        super.update(vo, initiatorId, originalXid);
        AuditEventType.raiseChangedEvent(this.typeName, old, vo);
    }

    /**
     * Creates a new vo by copying an existing one
     * 
     * @param existingId
     *            ID of existing vo
     * @param newXid
     *            XID for the new vo
     * @param newName
     *            Name for the new vo
     * @return Copied vo with new XID and name
     */
    public int copy(final int existingId, final String newXid, final String newName) {
        TransactionCallback<Integer> callback = new TransactionCallback<Integer>() {
            @Override
            public Integer doInTransaction(TransactionStatus status) {
                T vo = get(existingId);

                // Copy the vo
                @SuppressWarnings("unchecked")
				T copy = (T)vo.copy();
                copy.setId(Common.NEW_ID);
                copy.setXid(newXid);
                copy.setName(newName);
                save(copy);

                // Copy permissions. 
                return copy.getId();
            }
        };

        return getTransactionTemplate().execute(callback);
    }

    /**
     * Return a new VO
     * 
     * @return
     */
    public abstract T getNewVo();

    /**
     * Save a VO AND its FKs
     * 
     * @param vo
     */
    public void saveFull(T vo) {
        save(vo);
    }

    /**
     * Method callback for when a row is returned from the DB
     * but will not make it to the VIEW due to filtering of the result set
     * 
     * @return
     */
    protected DojoQueryCallback<T> getOnFilterCallback() {
        return new DojoQueryCallback<>(false); //Don't keep results
    }

    /**
     * 
     * Method callback for when a row is returned from the DB
     * and isn't filtered and will for sure be returned to the View
     * 
     * @return
     */
    protected DojoQueryCallback<T> getOnResultCallback() {
        return new DojoQueryCallback<>(false); //Don't keep results
    }


    public ResultsWithTotal dojoQuery(Map<String, String> query, List<SortOption> sort, Integer offset, Integer limit,
            boolean or) {
        return dojoQuery(SELECT_ALL, COUNT, query, sort, offset, limit, or, getOnResultCallback(),
                getOnFilterCallback());
    }


    public void exportQuery(Map<String, String> query, List<SortOption> sort, Integer offset, Integer limit,
            boolean or, DojoQueryCallback<T> onResultCallback) {
        dojoQuery(SELECT_ALL, COUNT, query, sort, offset, limit, or, onResultCallback, null);
    }

    
    protected ResultsWithTotal dojoQuery(
            String selectSql, String countSql,
            Map<String, String> query, List<SortOption> sort, Integer offset, 
            Integer limit, boolean or, 
            DojoQueryCallback<T> onKeepCallback, DojoQueryCallback<T> onFilterCallback) {
        List<Object> selectArgs = new ArrayList<Object>();
        List<Object> countArgs = new ArrayList<Object>();
      
        String conditions = applyConditions("", selectArgs, query, or);
        countArgs.addAll(selectArgs);
        selectSql += conditions;
        countSql += conditions;
        
        selectSql = applySort(selectSql, sort, selectArgs);
        selectSql = applyRange(selectSql, selectArgs, offset, limit);
        if((LOG !=null)&&(LOG.isDebugEnabled())){
        	LOG.debug("Dojo Query: " + selectSql + " \nArgs: " + selectArgs.toString());
        }
        
        FilterListCallback<T> filter = new FilterListCallback<T>(createFilters(query), onKeepCallback, onFilterCallback);
        //FilterListCallback<T> filter = new FilterListCallback<T>(createFilters(query),createComparatorChain(sort));
      
        //query(selectSql, selectArgs.toArray(), getRowMapper(),filter);
        List<T> results = query(selectSql, selectArgs.toArray(), getResultSetExtractor(getRowMapper(), filter));
        //List<T> results = query(selectSql, selectArgs.toArray(), getRowMapper());
        //TODO modify this ...
        //filter.orderResults();
        //List<T> results = filter.getResults();

        // TODO work out how to do this in one transaction
		int count = ejt.queryForInt(countSql, countArgs.toArray(), 0);
        if((LOG !=null)&&(LOG.isDebugEnabled()))
        	LOG.debug("DB Has: " + count);
        
        //No results, this will mess up the dojo store we need to keep searching
        // until we are sure there are none in the DB or we have found some
//        if(results.size() == 0){
//        	 if(LOG !=null)
//             	LOG.info("All Filtered! ");
//        }

        
        
        //Do Filtering for more complex members that may not be mapped properties
        //int removed = filterComplexMembers(results,query);
        //count = count - removed;
        if(onFilterCallback != null)
        	count = count - onFilterCallback.getResultCount();
        if((LOG !=null)&&(LOG.isDebugEnabled()))
        	LOG.debug("After filter: " + count);
        
        //Sort the remaining list
        //TODO This doesn't work exactly right
        // because we need the whole data set to order properly and we are 
        // only able to sort the data that was returned by the query here
        // this is the best we can do for now
        sortComplexMembers(results,sort);
        
        
        return new ResultsWithTotal(results, count);
    }
 
	/**
	 * Sort on any members that are not directly accessible via the database query
	 * 
	 * Members must be mapped to a comparator in the comparatorMap
	 * 
	 * @param results
	 * @param sort
	 */
	@SuppressWarnings("unchecked")
	private void sortComplexMembers(List<T> results, List<SortOption> sort) {
		
		ComparatorChain chain = this.createComparatorChain(sort);
		
		//Do the sort if we added at least one comparator
		if(chain.size()>0)
			Collections.sort(results,chain);
	}
    /**
     * TODO This needs to be reworked to use the args list
     * to avoid SQL Injection Attacks
     * @param sql
     * @param args
     * @param query
     * @param or
     * @return
     */
    protected String applyConditions(String sql, List<Object> args, Map<String, String> query, boolean or) {
        if (query != null && !query.isEmpty()) {
            int i = 0;
            
            Set<String> properties = this.propertyTypeMap.keySet();
            for (String prop : query.keySet()) {
                boolean mapped = false;
                String dbProp = prop;
                //Don't allow filtering on properties with a filter
                //this will be done after the query
                if(!filterMap.containsKey(prop)){ 
	                if (propertiesMap.containsKey(prop)) {
	                	IntStringPair pair = propertiesMap.get(prop);
	                	dbProp = pair.getValue();
	                    mapped = true;
	                }
	                
	                if (mapped || properties.contains(prop)) {
	                    String tempSql = (i == 0) ? WHERE : (or ? OR : AND);
	                    
	                    String condition = query.get(prop);
	                    if (condition.startsWith("RegExp:")) {
	                        condition = condition.substring(7, condition.length());
	                        // simple RegExp handling
	                        if (condition.startsWith("^") && condition.endsWith("$")) {
	                            condition = condition.substring(1, condition.length() - 1);
	                            condition = condition.replace(".*.*", "%");
	                            condition = condition.replace(".*", "%");
	                            //Derby doesn't handle LIKE for anything but varchars
	                            switch (Common.databaseProxy.getType()) {
	                            case MYSQL:
	                            case POSTGRES:
	                            case MSSQL:
	                            case H2:
	                            	if(mapped)
	                            		tempSql += "lower(" + dbProp + ") LIKE '" + condition.toLowerCase() + "'";
	                            	else
	                            		tempSql += "lower(" + this.tablePrefix + dbProp + ") LIKE '" + condition.toLowerCase() + "'";
		                            break;
	                            case DERBY:
		                            if(mapped)
		                            	tempSql += "(CHAR(" + dbProp + ") LIKE '" + condition + "')";
		                            else
		                            	tempSql += "(CHAR(" + this.tablePrefix + dbProp + ") LIKE '" + condition + "')";
	                            	break;
	                            default:
	                            	LOG.warn("No case for converting regex expressing for database of type: " + Common.databaseProxy.getType());

	                            }
	                        }
	                        else {
	                            // all other cases, add condition which will ensure no results are returned
	                            tempSql += this.tablePrefix + "id = '-1'";
	                        }
	                    }else if(condition.startsWith("Int:")){
	                    	//Parse the value as Int:operatorvalue - Int:>10000 OR Int:>=
	                    	int endAt = 5;
	                    	if(condition.charAt(5) == '=')
	                    		endAt = 6;
	                    	String value = condition.substring(endAt,condition.length());
	                    	String compare = condition.substring(4, endAt);
	                    	if(mapped)
	                    		tempSql += dbProp + " " + compare + " " + value;
	                    	else
	                    		tempSql += this.tablePrefix + dbProp + " " + compare + " " + value;
	                    }else if(condition.startsWith("Long:")){
	                    	//Parse the value as Long:operatorvalue - Long:>10000
	                    	String ms = condition.substring(6,condition.length());
	                    	String compare = condition.substring(5, 6);
	                    	if(mapped)
	                    		tempSql += dbProp + " " + compare + " " + ms;
	                    	else
	                    		tempSql += this.tablePrefix + dbProp + " " + compare + " " + ms;
	                    }else if(condition.startsWith("LongRange:")){
	                    	//Parse the value as LongRange:>startValue:<EndValue
	                    	String[] parts = condition.split(":");
	                    	String startCompare = parts[1].substring(0,1);
	                    	String startMs = parts[1].substring(1,parts[1].length());
	                    	String endCompare = parts[2].substring(0,1);
	                    	String endMs = parts[2].substring(1,parts[2].length());	                    	
	                    	if(mapped)
	                    		tempSql += dbProp + startCompare + startMs + " AND " + dbProp + endCompare + endMs;
	                    	else
	                       		tempSql += this.tablePrefix + dbProp + startCompare + startMs + " AND " + this.tablePrefix + dbProp + endCompare + endMs;
	       	                    	
	                    }else if(condition.startsWith("Duration:")){
	                    	//Parse the value as Duration:operatorvalue - Duration:>1:00:00
	                    	String durationString = condition.substring(10,condition.length());
	                    	String compare = condition.substring(9, 10);
	                    	Long longValue = DeltamationCommon.unformatDuration(durationString);
	                    	if(mapped)
	                    		tempSql += dbProp + " " + compare + " " + longValue;
	                    	else
	                    		tempSql += this.tablePrefix + dbProp + " " + compare + " " + longValue;
	                    	
	                    }else if(condition.startsWith("BooleanIs:")){
	                    	//Parse the value as BooleanIs:value
	                    	String booleanString = condition.substring(10,condition.length());
	                    	//Boolean value = Boolean.parseBoolean(booleanString);
	                    	if(mapped)
	                    		tempSql += dbProp + " IS " + booleanString;
	                    	else
	                    		tempSql += this.tablePrefix + dbProp + " = " + booleanString;
	                    	
	                    }else if(condition.startsWith("NullCheck:")){
	                    	//Parse the value as NullCheck:true or NullCheck:false
	                    	String checkForString = condition.substring(10,condition.length());
	                    	Boolean checkFor = Boolean.parseBoolean(checkForString);
	                    	if(checkFor){
		                    	if(mapped)
		                    		tempSql += dbProp + " IS NULL";
		                    	else
		                    		tempSql += this.tablePrefix + dbProp + " IS NULL";
	                    	}else{
		                    	if(mapped)
		                    		tempSql += dbProp + " IS NOT NULL";
		                    	else
		                    		tempSql += this.tablePrefix + dbProp + " IS NOT NULL";
	                    	}
	                    }
	                    else {
	                        //if (condition.isEmpty()) // occurs when empty array is set in query
	                        //    continue;
	                        
	                        String[] parts = condition.split(",");
	                        String qMarks = "";
	                        for (int j = 0; j < parts.length; j++) {
	                            args.add(parts[j]);
	                            qMarks += j == 0 ? "?" : ",?";
	                        }
	                        // TODO not sure if IN will work with string values
	                        if(mapped)
	                        	tempSql += dbProp + " IN (" + qMarks + ")";
	                        else
	                        	tempSql += this.tablePrefix + dbProp + " IN (" + qMarks + ")";
	                    }
	                    sql += tempSql;
	                    i++;
	                }
                }//end if in filter map
            }
        }
        return sql;
    }
    
    
    /**
     * Apply The Sort to the Query
     * @param sql
     * @param sort
     * @param selectArgs
     * @return
     */
    protected String applySort(String sql, List<SortOption> sort, List<Object> selectArgs) {
        // always sort so that the offset/limit work as intended
        if (sort == null)
            sort = new ArrayList<SortOption>();
        if (sort.isEmpty())
            sort.add(new SortOption("id", false));
        
        int i = 0;
        Set<String> properties = this.propertyTypeMap.keySet();
        for (SortOption option : sort) {
            String prop = option.getAttribute();
            boolean mapped = false;
            if(!comparatorMap.containsKey(prop)){ //Don't allow sorting on values that have a comparator
	            if (propertiesMap.containsKey(prop)) {
	            	IntStringPair pair = propertiesMap.get(prop);
	            	prop = pair.getValue();
	                PropertyArguments args = propertyArgumentsMap.get(option.getAttribute());
	                if(args != null){
	                	Collections.addAll(selectArgs, args.getArguments());
	                }
	                mapped = true;
	            }
	            
	            if (mapped || properties.contains(prop)) {
	                sql += i++ == 0 ? " ORDER BY " : ", ";
	                if(mapped)
	                	sql += prop;
	                else
	                	sql += this.tablePrefix + prop;
	                if (option.isDesc()) {
	                    sql += " DESC";
	                }
	            }
	        }
        }
        return sql;
    }
    
    


    
    /**
     * 
     * Overridable method to extract the data
     * 
	 * @return
	 */
	public ResultSetExtractor<List<T>> getResultSetExtractor(final RowMapper<T> rowMapper, final FilterListCallback<T> filters) {

		return new ResultSetExtractor<List<T>>(){
			List<T> results = new ArrayList<T>();
			int rowNum = 0;
			@Override
			public List<T> extractData(ResultSet rs)
					throws SQLException, DataAccessException {
				while (rs.next()){
						T row = rowMapper.mapRow(rs, rowNum);
						//Should we filter the row?
						if(!filters.filterRow(row, rowNum++))
							results.add(row);
				}
				return results;
			
			}
		};
		
	}

	/**
     * Create a list of filters for the complex members
     * @param query
     * @return
     */
    protected List<IFilter<T>> createFilters(Map<String, String> query){
    	
    	List<IFilter<T>> filters = new ArrayList<IFilter<T>>();
    	
    	
		for (String prop : query.keySet()) {
			 if(filterMap.containsKey(prop)){
				IFilter<T> filter = filterMap.get(prop);
				
	            String condition = query.get(prop);
	            if (condition.startsWith("RegExp:")) {
	                condition = condition.substring(7, condition.length());
	                // simple RegExp handling
	                if (condition.startsWith("^") && condition.endsWith("$")) {
	                    condition = condition.substring(1, condition.length() - 1);
	                    filter.setFilter(condition);
	                }
	                filters.add(filter); //Save for use later
	             } //end if is regex
			 }//end if in filterMap
		 }
    	
    	return filters;
    }
    



	protected ComparatorChain createComparatorChain(List<SortOption> sort){
		
		ComparatorChain chain = new ComparatorChain();
		if(sort != null)
			for (SortOption option : sort) {
	            String prop = option.getAttribute();
	            if(comparatorMap.containsKey(prop)){
	            	chain.addComparator(comparatorMap.get(prop),option.isDesc());
	            }
			}
		
		return chain;
	}
}<|MERGE_RESOLUTION|>--- conflicted
+++ resolved
@@ -277,27 +277,6 @@
         sql = applyRange(sql, args, offset, limit);
         return query(sql, args.toArray(), getRowMapper());
     }
-<<<<<<< HEAD
-    
-    // TODO remove these overridden methods in 3.3, needed in 3.2 for API compatibility
-    @Override
-    public void save(T vo) {
-        save(vo, null);
-    }
-    
-    // TODO remove these overridden methods in 3.3, needed in 3.2 for API compatibility
-    @Override
-    public void save(T vo, String initiatorId) {
-        super.save(vo, initiatorId);
-    }
-    
-    // TODO remove these overridden methods in 3.3, needed in 3.2 for API compatibility
-    @Override
-    protected void insert(T vo) {
-        insert(vo, null);
-    }
-=======
->>>>>>> 1d20b037
 
     @Override
     protected void insert(T vo, String initiatorId) {
@@ -306,21 +285,6 @@
         }
         super.insert(vo, initiatorId);
         AuditEventType.raiseAddedEvent(this.typeName, vo);
-<<<<<<< HEAD
-    }
-    
-    // TODO remove these overridden methods in 3.3, needed in 3.2 for API compatibility
-    @Override
-    protected void update(T vo) {
-        update(vo, null, null);
-    }
-
-    // TODO remove these overridden methods in 3.3, needed in 3.2 for API compatibility
-    @Override
-    protected void update(T vo, String initiatorId) {
-        update(vo, initiatorId, null);
-=======
->>>>>>> 1d20b037
     }
 
     @Override
