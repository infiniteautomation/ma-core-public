/**
 * Copyright (C) 2016 Infinite Automation Software. All rights reserved.
 * @author Terry Packer
 */
package com.serotonin.m2m2.db.dao;

import java.io.IOException;
import java.io.StringWriter;
import java.sql.Types;
import java.util.Iterator;
import java.util.LinkedHashMap;
import java.util.List;
import java.util.Map;

import org.springframework.jdbc.core.RowMapper;

import com.serotonin.ShouldNeverHappenException;
import com.serotonin.db.pair.IntStringPair;
import com.serotonin.json.JsonException;
import com.serotonin.json.JsonWriter;
import com.serotonin.json.type.JsonObject;
import com.serotonin.json.type.JsonTypeReader;
import com.serotonin.m2m2.Common;
import com.serotonin.m2m2.i18n.TranslatableMessage;
import com.serotonin.m2m2.module.EventDetectorDefinition;
import com.serotonin.m2m2.module.ModuleRegistry;
import com.serotonin.m2m2.rt.event.type.AuditEventType;
import com.serotonin.m2m2.vo.event.EventTypeVO;
import com.serotonin.m2m2.vo.event.detector.AbstractEventDetectorVO;

/**
 * @author Terry Packer
 *
 */
public class EventDetectorDao extends AbstractDao<AbstractEventDetectorVO<?>>{
	
	public static final EventDetectorDao instance = new EventDetectorDao();
	
	/* Map of Source Type to Source ID Column Names */
	private LinkedHashMap<String, String> sourceTypeToColumnNameMap;
	
	private EventDetectorDao(){
		super(ModuleRegistry.getWebSocketHandlerDefinition("EVENT_DETECTOR"),
				AuditEventType.TYPE_EVENT_DETECTOR, 
				"edt",
				new String[0],
				false,
				new TranslatableMessage("internal.monitor.EVENT_DETECTOR_COUNT"));
	}
	
	/* (non-Javadoc)
	 * @see com.serotonin.m2m2.db.dao.AbstractBasicDao#getTableName()
	 */
	@Override
	protected String getTableName() {
		return SchemaDefinition.EVENT_DETECTOR_TABLE;
	}

	/* (non-Javadoc)
	 * @see com.serotonin.m2m2.db.dao.AbstractBasicDao#voToObjectArray(java.lang.Object)
	 */
	@Override
	protected Object[] voToObjectArray(AbstractEventDetectorVO<?> vo) {
		String jsonData = null;
		try{ 
			jsonData = writeValueAsString(vo);
		}catch(JsonException | IOException e){
			LOG.error(e.getMessage(), e);
		}
		
		//Find the index of our sourceIdColumn
		int sourceIdIndex = getSourceIdIndex(vo.getDefinition().getSourceTypeName());

		Object[] o = new Object[4 + this.sourceTypeToColumnNameMap.size()];
		o[0] = vo.getXid();
		o[1] = vo.getDetectorSourceType();
		o[2] = vo.getDetectorType();
		o[3] = jsonData;
		o[4 + sourceIdIndex] = vo.getSourceId();
		return o;
	}

	/* (non-Javadoc)
	 * @see com.serotonin.m2m2.db.dao.AbstractBasicDao#getPropertyTypeMap()
	 */
	@Override
	protected LinkedHashMap<String, Integer> getPropertyTypeMap() {
		LinkedHashMap<String, Integer> map = new LinkedHashMap<String, Integer>();
		map.put("id", Types.INTEGER);
		map.put("xid", Types.VARCHAR);
		map.put("sourceTypeName", Types.VARCHAR);
		map.put("typeName", Types.VARCHAR);
		map.put("data", Types.CLOB);
		
		//Build our ordered column set from the Module Registry
		List<EventDetectorDefinition<?>> defs = ModuleRegistry.getEventDetectorDefinitions();
		this.sourceTypeToColumnNameMap = new LinkedHashMap<String, String>(defs.size());
		for(EventDetectorDefinition<?> def : defs){
			this.sourceTypeToColumnNameMap.put(def.getSourceTypeName(), this.TABLE_PREFIX + "." + def.getSourceIdColumnName());
			map.put(def.getSourceIdColumnName(), Types.INTEGER);
		}

		return map;
	}

	/* (non-Javadoc)
	 * @see com.serotonin.m2m2.db.dao.AbstractBasicDao#getPropertiesMap()
	 */
	@Override
	protected Map<String, IntStringPair> getPropertiesMap() {
		return null;
	}

	/* (non-Javadoc)
	 * @see com.serotonin.m2m2.db.dao.AbstractBasicDao#getRowMapper()
	 */
	@Override
	public RowMapper<AbstractEventDetectorVO<?>> getRowMapper() {
		return new EventDetectorRowMapper();
	}

	public JsonObject readValueFromString(String json) throws JsonException, IOException {
		JsonTypeReader reader = new JsonTypeReader(json);
		
		return (JsonObject)reader.read();
	}
	
	public String writeValueAsString(AbstractEventDetectorVO<?> value) throws JsonException, IOException {
		StringWriter stringWriter = new StringWriter();
		JsonWriter writer = new JsonWriter(Common.JSON_CONTEXT, stringWriter);
        writer.writeObject(value);
        return stringWriter.toString();

	}

	/* (non-Javadoc)
	 * @see com.serotonin.m2m2.db.dao.AbstractDao#getXidPrefix()
	 */
	@Override
	protected String getXidPrefix() {
		return AbstractEventDetectorVO.XID_PREFIX; 
	}

	/* (non-Javadoc)
	 * @see com.serotonin.m2m2.db.dao.AbstractDao#getNewVo()
	 */
	@Override
	public AbstractEventDetectorVO<?> getNewVo() {
        throw new ShouldNeverHappenException("Unable to create generic event detector, must supply a type");
	}
	
    @Override
    public void delete(AbstractEventDetectorVO<?> vo, String initiatorId) {
        if (vo != null) {
            super.delete(vo, initiatorId);
            //Also update the Event Handlers
            ejt.update("delete from eventHandlersMapping where eventTypeName=? and eventTypeRef1=? and eventTypeRef2=?",
                    new Object[] { vo.getEventType().getType(), vo.getSourceId(), vo.getId() });

            AuditEventType.raiseDeletedEvent(this.typeName, vo);
        }
    }
    
<<<<<<< HEAD
    @Override
    public void save(AbstractEventDetectorVO<?> vo, String initiatorId) {
        if (vo.getId() <= Common.NEW_ID) {
            insert(vo, initiatorId);
        }
        else {
            update(vo, initiatorId);
        }
        
        if(vo.getAddedEventHandlers() != null) {
            EventTypeVO et = vo.getEventType();
            for(String xid : vo.getAddedEventHandlers())
                EventHandlerDao.instance.addEventHandlerMappingIfMissing(xid, et);
        }
    }
=======
>>>>>>> 70817c83
	/**
	 * Get all with given source id.
	 * Ordered by detector id.
	 * 
	 * @param sourceId
	 * @return
	 */
	public List<AbstractEventDetectorVO<?>> getWithSourceId(String sourceType, int sourceId){
		String sourceIdColumnName = getSourceIdColumnName(sourceType);
		return query(SELECT_ALL + " WHERE " + sourceIdColumnName +  "=? ORDER BY id", new Object[]{sourceId}, new EventDetectorRowMapper());
	}

	/**
	 * Get the XID for a given row
	 * 
	 * @param id
	 * @return
	 */
	public String getXid(int id) {
		return queryForObject("SELECT xid from " + this.tableName + " WHERE id=?", new Object[]{id}, String.class, null);
	}

	/**
	 * Get the id for a given row
	 * @param xid
	 * @return
	 */
	public int getId(String xid, int dpId) {
		return queryForObject("SELECT id from " + this.tableName + " WHERE xid=? AND dataPointId=?", new Object[]{xid, dpId}, Integer.class, -1);
	}

	/**
	 * Return only the source id from the table for a given row
	 * @param pedid
	 * @return
	 */
	public int getSourceId(int id, String sourceType) {
		String sourceIdColumn = getSourceIdColumnName(sourceType);
		return queryForObject("SELECT " + sourceIdColumn + " from " + this.tableName + "AS " + this.tablePrefix + " WHERE id=?", new Object[]{id}, Integer.class, -1);
	}

	/**
	 * Get the column name for the source id using the source type
	 * @param sourceType
	 * @return
	 */
	public String getSourceIdColumnName(String sourceType){
		String columnName = this.sourceTypeToColumnNameMap.get(sourceType);
		if(columnName == null)
			throw new ShouldNeverHappenException("Unknown Detector Source Type: " + sourceType);
		else
			return columnName;
	}
	
	/**
	 * Get the index of the source id column in the result set returned from a Select
	 * @param sourceType
	 * @return
	 */
	public int getSourceIdIndex(String sourceType){
		int index = 0;
		Iterator<String> it = this.sourceTypeToColumnNameMap.keySet().iterator();
		while(it.hasNext()){
			if(it.next().equals(sourceType))
				break;
			index++;
		}
		
		return index;
	}
}<|MERGE_RESOLUTION|>--- conflicted
+++ resolved
@@ -33,122 +33,122 @@
  *
  */
 public class EventDetectorDao extends AbstractDao<AbstractEventDetectorVO<?>>{
-	
-	public static final EventDetectorDao instance = new EventDetectorDao();
-	
-	/* Map of Source Type to Source ID Column Names */
-	private LinkedHashMap<String, String> sourceTypeToColumnNameMap;
-	
-	private EventDetectorDao(){
-		super(ModuleRegistry.getWebSocketHandlerDefinition("EVENT_DETECTOR"),
-				AuditEventType.TYPE_EVENT_DETECTOR, 
-				"edt",
-				new String[0],
-				false,
-				new TranslatableMessage("internal.monitor.EVENT_DETECTOR_COUNT"));
-	}
-	
-	/* (non-Javadoc)
-	 * @see com.serotonin.m2m2.db.dao.AbstractBasicDao#getTableName()
-	 */
-	@Override
-	protected String getTableName() {
-		return SchemaDefinition.EVENT_DETECTOR_TABLE;
-	}
-
-	/* (non-Javadoc)
-	 * @see com.serotonin.m2m2.db.dao.AbstractBasicDao#voToObjectArray(java.lang.Object)
-	 */
-	@Override
-	protected Object[] voToObjectArray(AbstractEventDetectorVO<?> vo) {
-		String jsonData = null;
-		try{ 
-			jsonData = writeValueAsString(vo);
-		}catch(JsonException | IOException e){
-			LOG.error(e.getMessage(), e);
-		}
-		
-		//Find the index of our sourceIdColumn
-		int sourceIdIndex = getSourceIdIndex(vo.getDefinition().getSourceTypeName());
-
-		Object[] o = new Object[4 + this.sourceTypeToColumnNameMap.size()];
-		o[0] = vo.getXid();
-		o[1] = vo.getDetectorSourceType();
-		o[2] = vo.getDetectorType();
-		o[3] = jsonData;
-		o[4 + sourceIdIndex] = vo.getSourceId();
-		return o;
-	}
-
-	/* (non-Javadoc)
-	 * @see com.serotonin.m2m2.db.dao.AbstractBasicDao#getPropertyTypeMap()
-	 */
-	@Override
-	protected LinkedHashMap<String, Integer> getPropertyTypeMap() {
-		LinkedHashMap<String, Integer> map = new LinkedHashMap<String, Integer>();
-		map.put("id", Types.INTEGER);
-		map.put("xid", Types.VARCHAR);
-		map.put("sourceTypeName", Types.VARCHAR);
-		map.put("typeName", Types.VARCHAR);
-		map.put("data", Types.CLOB);
-		
-		//Build our ordered column set from the Module Registry
-		List<EventDetectorDefinition<?>> defs = ModuleRegistry.getEventDetectorDefinitions();
-		this.sourceTypeToColumnNameMap = new LinkedHashMap<String, String>(defs.size());
-		for(EventDetectorDefinition<?> def : defs){
-			this.sourceTypeToColumnNameMap.put(def.getSourceTypeName(), this.TABLE_PREFIX + "." + def.getSourceIdColumnName());
-			map.put(def.getSourceIdColumnName(), Types.INTEGER);
-		}
-
-		return map;
-	}
-
-	/* (non-Javadoc)
-	 * @see com.serotonin.m2m2.db.dao.AbstractBasicDao#getPropertiesMap()
-	 */
-	@Override
-	protected Map<String, IntStringPair> getPropertiesMap() {
-		return null;
-	}
-
-	/* (non-Javadoc)
-	 * @see com.serotonin.m2m2.db.dao.AbstractBasicDao#getRowMapper()
-	 */
-	@Override
-	public RowMapper<AbstractEventDetectorVO<?>> getRowMapper() {
-		return new EventDetectorRowMapper();
-	}
-
-	public JsonObject readValueFromString(String json) throws JsonException, IOException {
-		JsonTypeReader reader = new JsonTypeReader(json);
-		
-		return (JsonObject)reader.read();
-	}
-	
-	public String writeValueAsString(AbstractEventDetectorVO<?> value) throws JsonException, IOException {
-		StringWriter stringWriter = new StringWriter();
-		JsonWriter writer = new JsonWriter(Common.JSON_CONTEXT, stringWriter);
+    
+    public static final EventDetectorDao instance = new EventDetectorDao();
+    
+    /* Map of Source Type to Source ID Column Names */
+    private LinkedHashMap<String, String> sourceTypeToColumnNameMap;
+    
+    private EventDetectorDao(){
+        super(ModuleRegistry.getWebSocketHandlerDefinition("EVENT_DETECTOR"),
+                AuditEventType.TYPE_EVENT_DETECTOR, 
+                "edt",
+                new String[0],
+                false,
+                new TranslatableMessage("internal.monitor.EVENT_DETECTOR_COUNT"));
+    }
+    
+    /* (non-Javadoc)
+     * @see com.serotonin.m2m2.db.dao.AbstractBasicDao#getTableName()
+     */
+    @Override
+    protected String getTableName() {
+        return SchemaDefinition.EVENT_DETECTOR_TABLE;
+    }
+
+    /* (non-Javadoc)
+     * @see com.serotonin.m2m2.db.dao.AbstractBasicDao#voToObjectArray(java.lang.Object)
+     */
+    @Override
+    protected Object[] voToObjectArray(AbstractEventDetectorVO<?> vo) {
+        String jsonData = null;
+        try{ 
+            jsonData = writeValueAsString(vo);
+        }catch(JsonException | IOException e){
+            LOG.error(e.getMessage(), e);
+        }
+        
+        //Find the index of our sourceIdColumn
+        int sourceIdIndex = getSourceIdIndex(vo.getDefinition().getSourceTypeName());
+
+        Object[] o = new Object[4 + this.sourceTypeToColumnNameMap.size()];
+        o[0] = vo.getXid();
+        o[1] = vo.getDetectorSourceType();
+        o[2] = vo.getDetectorType();
+        o[3] = jsonData;
+        o[4 + sourceIdIndex] = vo.getSourceId();
+        return o;
+    }
+
+    /* (non-Javadoc)
+     * @see com.serotonin.m2m2.db.dao.AbstractBasicDao#getPropertyTypeMap()
+     */
+    @Override
+    protected LinkedHashMap<String, Integer> getPropertyTypeMap() {
+        LinkedHashMap<String, Integer> map = new LinkedHashMap<String, Integer>();
+        map.put("id", Types.INTEGER);
+        map.put("xid", Types.VARCHAR);
+        map.put("sourceTypeName", Types.VARCHAR);
+        map.put("typeName", Types.VARCHAR);
+        map.put("data", Types.CLOB);
+        
+        //Build our ordered column set from the Module Registry
+        List<EventDetectorDefinition<?>> defs = ModuleRegistry.getEventDetectorDefinitions();
+        this.sourceTypeToColumnNameMap = new LinkedHashMap<String, String>(defs.size());
+        for(EventDetectorDefinition<?> def : defs){
+            this.sourceTypeToColumnNameMap.put(def.getSourceTypeName(), this.TABLE_PREFIX + "." + def.getSourceIdColumnName());
+            map.put(def.getSourceIdColumnName(), Types.INTEGER);
+        }
+
+        return map;
+    }
+
+    /* (non-Javadoc)
+     * @see com.serotonin.m2m2.db.dao.AbstractBasicDao#getPropertiesMap()
+     */
+    @Override
+    protected Map<String, IntStringPair> getPropertiesMap() {
+        return null;
+    }
+
+    /* (non-Javadoc)
+     * @see com.serotonin.m2m2.db.dao.AbstractBasicDao#getRowMapper()
+     */
+    @Override
+    public RowMapper<AbstractEventDetectorVO<?>> getRowMapper() {
+        return new EventDetectorRowMapper();
+    }
+
+    public JsonObject readValueFromString(String json) throws JsonException, IOException {
+        JsonTypeReader reader = new JsonTypeReader(json);
+        
+        return (JsonObject)reader.read();
+    }
+    
+    public String writeValueAsString(AbstractEventDetectorVO<?> value) throws JsonException, IOException {
+        StringWriter stringWriter = new StringWriter();
+        JsonWriter writer = new JsonWriter(Common.JSON_CONTEXT, stringWriter);
         writer.writeObject(value);
         return stringWriter.toString();
 
-	}
-
-	/* (non-Javadoc)
-	 * @see com.serotonin.m2m2.db.dao.AbstractDao#getXidPrefix()
-	 */
-	@Override
-	protected String getXidPrefix() {
-		return AbstractEventDetectorVO.XID_PREFIX; 
-	}
-
-	/* (non-Javadoc)
-	 * @see com.serotonin.m2m2.db.dao.AbstractDao#getNewVo()
-	 */
-	@Override
-	public AbstractEventDetectorVO<?> getNewVo() {
+    }
+
+    /* (non-Javadoc)
+     * @see com.serotonin.m2m2.db.dao.AbstractDao#getXidPrefix()
+     */
+    @Override
+    protected String getXidPrefix() {
+        return AbstractEventDetectorVO.XID_PREFIX; 
+    }
+
+    /* (non-Javadoc)
+     * @see com.serotonin.m2m2.db.dao.AbstractDao#getNewVo()
+     */
+    @Override
+    public AbstractEventDetectorVO<?> getNewVo() {
         throw new ShouldNeverHappenException("Unable to create generic event detector, must supply a type");
-	}
-	
+    }
+    
     @Override
     public void delete(AbstractEventDetectorVO<?> vo, String initiatorId) {
         if (vo != null) {
@@ -161,7 +161,6 @@
         }
     }
     
-<<<<<<< HEAD
     @Override
     public void save(AbstractEventDetectorVO<?> vo, String initiatorId) {
         if (vo.getId() <= Common.NEW_ID) {
@@ -177,76 +176,110 @@
                 EventHandlerDao.instance.addEventHandlerMappingIfMissing(xid, et);
         }
     }
-=======
->>>>>>> 70817c83
-	/**
-	 * Get all with given source id.
-	 * Ordered by detector id.
-	 * 
-	 * @param sourceId
-	 * @return
-	 */
-	public List<AbstractEventDetectorVO<?>> getWithSourceId(String sourceType, int sourceId){
-		String sourceIdColumnName = getSourceIdColumnName(sourceType);
-		return query(SELECT_ALL + " WHERE " + sourceIdColumnName +  "=? ORDER BY id", new Object[]{sourceId}, new EventDetectorRowMapper());
-	}
-
-	/**
-	 * Get the XID for a given row
-	 * 
-	 * @param id
-	 * @return
-	 */
-	public String getXid(int id) {
-		return queryForObject("SELECT xid from " + this.tableName + " WHERE id=?", new Object[]{id}, String.class, null);
-	}
-
-	/**
-	 * Get the id for a given row
-	 * @param xid
-	 * @return
-	 */
-	public int getId(String xid, int dpId) {
-		return queryForObject("SELECT id from " + this.tableName + " WHERE xid=? AND dataPointId=?", new Object[]{xid, dpId}, Integer.class, -1);
-	}
-
-	/**
-	 * Return only the source id from the table for a given row
-	 * @param pedid
-	 * @return
-	 */
-	public int getSourceId(int id, String sourceType) {
-		String sourceIdColumn = getSourceIdColumnName(sourceType);
-		return queryForObject("SELECT " + sourceIdColumn + " from " + this.tableName + "AS " + this.tablePrefix + " WHERE id=?", new Object[]{id}, Integer.class, -1);
-	}
-
-	/**
-	 * Get the column name for the source id using the source type
-	 * @param sourceType
-	 * @return
-	 */
-	public String getSourceIdColumnName(String sourceType){
-		String columnName = this.sourceTypeToColumnNameMap.get(sourceType);
-		if(columnName == null)
-			throw new ShouldNeverHappenException("Unknown Detector Source Type: " + sourceType);
-		else
-			return columnName;
-	}
-	
-	/**
-	 * Get the index of the source id column in the result set returned from a Select
-	 * @param sourceType
-	 * @return
-	 */
-	public int getSourceIdIndex(String sourceType){
-		int index = 0;
-		Iterator<String> it = this.sourceTypeToColumnNameMap.keySet().iterator();
-		while(it.hasNext()){
-			if(it.next().equals(sourceType))
-				break;
-			index++;
-		}
-		
-		return index;
-	}
+    /**
+     * Get all with given source id.
+     * Ordered by detector id.
+     * 
+     * @param sourceId
+     * @return
+     */
+    public List<AbstractEventDetectorVO<?>> getWithSourceId(String sourceType, int sourceId){
+        String sourceIdColumnName = getSourceIdColumnName(sourceType);
+        return query(SELECT_ALL + " WHERE " + sourceIdColumnName +  "=? ORDER BY id", new Object[]{sourceId}, new EventDetectorRowMapper());
+    }
+
+    /**
+     * Get the XID for a given row
+     * 
+     * @param id
+     * @return
+     */
+    public String getXid(int id) {
+        return queryForObject("SELECT xid from " + this.tableName + " WHERE id=?", new Object[]{id}, String.class, null);
+    }
+
+    /**
+     * Get the id for a given row
+     * @param xid
+     * @return
+     */
+    public int getId(String xid, int dpId) {
+        return queryForObject("SELECT id from " + this.tableName + " WHERE xid=? AND dataPointId=?", new Object[]{xid, dpId}, Integer.class, -1);
+    }
+
+    /**
+     * Return only the source id from the table for a given row
+     * @param pedid
+     * @return
+     */
+    public int getSourceId(int id, String sourceType) {
+        String sourceIdColumn = getSourceIdColumnName(sourceType);
+        return queryForObject("SELECT " + sourceIdColumn + " from " + this.tableName + "AS " + this.tablePrefix + " WHERE id=?", new Object[]{id}, Integer.class, -1);
+    }
+    
+    @Override
+    public AbstractEventDetectorVO<?> getByXid(String xid){
+        throw new ShouldNeverHappenException("Not possible as XIDs are not unique");
+    }
+
+    /**
+     * Get an Event Detector based on sourceId and Xid uniqueness
+     * @param xid
+     * @param sourceType
+     * @param sourceId
+     * @return
+     */
+    public AbstractEventDetectorVO<?> getByXid(String xid, String sourceType, int sourceId){
+        String sourceIdColumn = getSourceIdColumnName(sourceType);
+        return queryForObject("SELECT " + sourceIdColumn + " from " + this.tableName + " AS  "  + this.TABLE_PREFIX +  " WHERE xid=? AND " + sourceIdColumn + "=?", new Object[]{xid, sourceId}, getRowMapper(), null);
+    }
+    
+    /**
+     * Get the column name for the source id using the source type
+     * @param sourceType
+     * @return
+     */
+    public String getSourceIdColumnName(String sourceType){
+        String columnName = this.sourceTypeToColumnNameMap.get(sourceType);
+        if(columnName == null)
+            throw new ShouldNeverHappenException("Unknown Detector Source Type: " + sourceType);
+        else
+            return columnName;
+    }
+    
+    /**
+     * Get the index of the source id column in the result set returned from a Select
+     * @param sourceType
+     * @return
+     */
+    public int getSourceIdIndex(String sourceType){
+        int index = 0;
+        Iterator<String> it = this.sourceTypeToColumnNameMap.keySet().iterator();
+        while(it.hasNext()){
+            if(it.next().equals(sourceType))
+                break;
+            index++;
+        }
+        
+        return index;
+    }
+    
+    /* (non-Javadoc)
+     * @see com.serotonin.m2m2.db.dao.AbstractDao#isXidUnique(java.lang.String, int)
+     */
+    @Override
+    public boolean isXidUnique(String xid, int excludeId) {
+        throw new ShouldNeverHappenException("XIDs are not unique without a source ID to compare.");
+    }
+
+    /**
+     * This method diverges with the normal uniqueness checks 
+     * because it requires the sourceID 
+     */
+    public boolean isXidUnique(String xid, int id, String sourceType, int sourceId) {
+        String sourceIdColumn = getSourceIdColumnName(sourceType);
+
+         return ejt.queryForInt("select count(*) from " + tableName + " AS " + this.TABLE_PREFIX + " where xid=? AND id<>? AND " + sourceIdColumn + "=?" , new Object[] { xid, id,
+                    sourceId }, 0) == 0;
+    }
 }