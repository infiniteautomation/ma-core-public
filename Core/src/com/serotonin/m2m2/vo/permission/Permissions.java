--- conflicted
+++ resolved
@@ -120,11 +120,7 @@
     // Data source admin
     //
     public static void ensureDataSourcePermission(User user, int dsId) throws PermissionException {
-<<<<<<< HEAD
-        ensureDataSourcePermission(user, new DataSourceDao<>().get(dsId));
-=======
         ensureDataSourcePermission(user, DataSourceDao.instance.get(dsId));
->>>>>>> 225c6f23
     }
 
     public static void ensureDataSourcePermission(User user, DataSourceVO<?> ds) throws PermissionException {
@@ -133,11 +129,7 @@
     }
 
     public static boolean hasDataSourcePermission(User user, int dsId) throws PermissionException {
-<<<<<<< HEAD
-        return hasDataSourcePermission(user, new DataSourceDao<>().get(dsId));
-=======
         return hasDataSourcePermission(user, DataSourceDao.instance.get(dsId));
->>>>>>> 225c6f23
     }
 
     public static boolean hasDataSourcePermission(User user, DataSourceVO<?> ds) throws PermissionException {
