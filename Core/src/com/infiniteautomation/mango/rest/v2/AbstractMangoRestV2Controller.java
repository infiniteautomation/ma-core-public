--- conflicted
+++ resolved
@@ -34,22 +34,6 @@
 		return getResourceModified(body, location, HttpStatus.CREATED);
 	}
 
-<<<<<<< HEAD
-	/**
-	 * A deleted resource should not return a location header as it no longer exists, the URL would not be valid.
-	 * TODO remove in Mango v3.3.0
-	 * 
-	 * @param body
-	 * @param location
-	 * @return
-	 */
-	@Deprecated
-	public <N> ResponseEntity<N> getResourceDeleted(N body, String location){
-		return getResourceModified(body, location, HttpStatus.OK);
-	}
-
-=======
->>>>>>> 1d20b037
 	public <N> ResponseEntity<N> getResourceUpdated(N body, String location){
 		return getResourceModified(body, location, HttpStatus.OK);
 	}
