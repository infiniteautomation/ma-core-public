<!--
    Copyright (C) 2015 Infinite Automation Systems Inc. All rights reserved.
    @author Terry Packer
-->
<h1>Overview</h1>
<p>
This page provides a fast way to apply <b>set</b> and <b>read</b> permissions to data points.  Data point groups can be filtered by creating 
filters to find desired points.
</p>

<h2>Creating a Filter</h2>
<p>
<<<<<<< HEAD
Filters are applied if the <b>Filter State</b> column is set to anything besides <i>Disabled</i>.  Multiple filters can be applied at the same time. Items in the results 
will match all enabled filters. Filter allow pattern matching of strings and can use either % or * as wildcards, all other characters are treated as is.
Using the value <i>null</i> will match null values, but using the value <i>*null*</i> will match a string that contains the text 'null'.
</p>
<p>
Each Filter row can be applied as a boolean <i>And</i> or a boolean <i>Or</i> by setting the <b>Filter State</b> accordingly.  
<i>And</i> operations require a point to match all of the required filter parameters of that filter.  <i>Or</i> operators allow matching only one 
of the enabled filter parameters.  Additionally the filter row can be applied using inverse criteria by selecting <i>Not And</i> or <i>Not Or</i>.
=======
Filters are applied if the <b>Filter State</b> column is not set to <i>Disabled</i>.  Multiple filters can be applied at the same time and 
each filter row is logical OR'ed with the row above it, such that if a point matches any filter it will be in the result set. Filters can 
use either % or * as wildcards, all other characters are treated as is. Using the value <i>null</i> will match null values, but using the 
value <i>*null*</i> will match a string that contains the text 'null'.
</p>
<p>
Each Filter row can be applied as a boolean operator by setting the <b>Filter State</b> accordingly.
<i>And</i> operations require a point to match all of the required filter parameters on that row.  <i>Or</i> operators require matching only one 
of the enabled filter parameters on that row.
>>>>>>> 32a91ba6
</p>
<ul>
<li><b>And</b> requires the point to match all columns of the filter</li>
<li><b>Or</b> requires the point to match one column of the filter</li>
<li><b>Disabled</b> no columns of the filter are applied</li>
</ul>

<p>Each <b>filter parameter</b> can be disabled or enabled for the current request by checking the check box in the column header.  
Disabling the parameter excludes it from the query entirely. To edit the value of the filter parameter, click in the cell 
for the corresponding filter and start typing.  Hitting <i>enter</i> will close the editor and update the filter results.  
Filter cells <b>cannot</b> be edited if their column is disabled.
</p>

<h2>Applying Permissions</h2>
<p>
Permissions can be applied by adding one or more groups separated by commas into the box and then clicking <b>Apply permissions</b>.  To clear all permissions for the 
points in view click the <b>Clear permissions</b> button.  Permissions will not be applied twice and trailing commas will be removed.  The total number of data points 
whose permissions are modified will be returned.  For example if your filter shows 10 points but 5 of them already have the permission 'user' then applying the permission 
'user' to that filter group will only modify the 5 points without that permission.
</p><|MERGE_RESOLUTION|>--- conflicted
+++ resolved
@@ -10,16 +10,6 @@
 
 <h2>Creating a Filter</h2>
 <p>
-<<<<<<< HEAD
-Filters are applied if the <b>Filter State</b> column is set to anything besides <i>Disabled</i>.  Multiple filters can be applied at the same time. Items in the results 
-will match all enabled filters. Filter allow pattern matching of strings and can use either % or * as wildcards, all other characters are treated as is.
-Using the value <i>null</i> will match null values, but using the value <i>*null*</i> will match a string that contains the text 'null'.
-</p>
-<p>
-Each Filter row can be applied as a boolean <i>And</i> or a boolean <i>Or</i> by setting the <b>Filter State</b> accordingly.  
-<i>And</i> operations require a point to match all of the required filter parameters of that filter.  <i>Or</i> operators allow matching only one 
-of the enabled filter parameters.  Additionally the filter row can be applied using inverse criteria by selecting <i>Not And</i> or <i>Not Or</i>.
-=======
 Filters are applied if the <b>Filter State</b> column is not set to <i>Disabled</i>.  Multiple filters can be applied at the same time and 
 each filter row is logical OR'ed with the row above it, such that if a point matches any filter it will be in the result set. Filters can 
 use either % or * as wildcards, all other characters are treated as is. Using the value <i>null</i> will match null values, but using the 
@@ -29,7 +19,6 @@
 Each Filter row can be applied as a boolean operator by setting the <b>Filter State</b> accordingly.
 <i>And</i> operations require a point to match all of the required filter parameters on that row.  <i>Or</i> operators require matching only one 
 of the enabled filter parameters on that row.
->>>>>>> 32a91ba6
 </p>
 <ul>
 <li><b>And</b> requires the point to match all columns of the filter</li>
