--- conflicted
+++ resolved
@@ -1,107 +1,103 @@
-<%--
-    Copyright (C) 2006-2011 Serotonin Software Technologies Inc. All rights reserved.
-    @author Matthew Lohbihler
---%><%@include file="/WEB-INF/tags/decl.tagf" %><%--
---%><tr>
-  <td class="formLabelRequired"><fmt:message key="dsEdit.serial.port"/></td>
-  <td class="formField">
-    <c:choose>
-      <c:when test="${!empty commPortError}">
-        <input id="commPortId" type="hidden" value=""/>
-        <span class="formError">${commPortError}</span>
-      </c:when>
-      <c:otherwise>
-        <input id="commPortId" type="text" value="${dataSource.commPortId}"/><br/>
-        <sst:select id="commPortIds" value="${dataSource.commPortId}">
-          <c:forEach items="${commPorts}" var="port">
-            <sst:option value="${port.name}">${port.name}</sst:option>
-          </c:forEach>
-        </sst:select>
-<<<<<<< HEAD
-        <tag:img title="common.access.set" png="arrow-turn-090-left" onclick="$set('commPortId', $get('commPortIds'))"/>
-=======
-        <tag:img src="/images/arrow-turn-090-left.png" onclick="$set('commPortId', $get('commPortIds'))"/>
->>>>>>> b034050a
-      </c:otherwise>
-    </c:choose>
-  </td>
-</tr>
-
-<tr>
-  <td class="formLabelRequired"><fmt:message key="dsEdit.serial.baud"/></td>
-  <td class="formField">
-    <sst:select id="baudRate" value="${dataSource.baudRate}">
-      <sst:option>110</sst:option>
-      <sst:option>300</sst:option>
-      <sst:option>1200</sst:option>
-      <sst:option>2400</sst:option>
-      <sst:option>4800</sst:option>
-      <sst:option>9600</sst:option>
-      <sst:option>19200</sst:option>
-      <sst:option>38400</sst:option>
-      <sst:option>57600</sst:option>
-      <sst:option>115200</sst:option>
-      <sst:option>230400</sst:option>
-      <sst:option>460800</sst:option>
-      <sst:option>921600</sst:option>
-    </sst:select>
-  </td>
-</tr>
-
-<tr>
-  <td class="formLabelRequired"><fmt:message key="dsEdit.serial.flowIn"/></td>
-  <td class="formField">
-    <sst:select id="flowControlIn" value="${dataSource.flowControlIn}">
-      <sst:option value="0"><fmt:message key="dsEdit.serial.flow.none"/></sst:option>
-      <sst:option value="1"><fmt:message key="dsEdit.serial.flow.rtsCts"/></sst:option>
-      <sst:option value="4"><fmt:message key="dsEdit.serial.flow.xonXoff"/></sst:option>
-    </sst:select>
-  </td>
-</tr>
-
-<tr>
-  <td class="formLabelRequired"><fmt:message key="dsEdit.serial.flowOut"/></td>
-  <td class="formField">
-    <sst:select id="flowControlOut" value="${dataSource.flowControlOut}">
-      <sst:option value="0"><fmt:message key="dsEdit.serial.flow.none"/></sst:option>
-      <sst:option value="2"><fmt:message key="dsEdit.serial.flow.rtsCts"/></sst:option>
-      <sst:option value="8"><fmt:message key="dsEdit.serial.flow.xonXoff"/></sst:option>
-    </sst:select>
-  </td>
-</tr>
-
-<tr>
-  <td class="formLabelRequired"><fmt:message key="dsEdit.serial.dataBits"/></td>
-  <td class="formField">
-    <sst:select id="dataBits" value="${dataSource.dataBits}">
-      <sst:option value="5">5</sst:option>
-      <sst:option value="6">6</sst:option>
-      <sst:option value="7">7</sst:option>
-      <sst:option value="8">8</sst:option>
-    </sst:select>
-  </td>
-</tr>
-
-<tr>
-  <td class="formLabelRequired"><fmt:message key="dsEdit.serial.stopBits"/></td>
-  <td class="formField">
-    <sst:select id="stopBits" value="${dataSource.stopBits}">
-      <sst:option value="1">1</sst:option>
-      <sst:option value="3">1.5</sst:option>
-      <sst:option value="2">2</sst:option>
-    </sst:select>
-  </td>
-</tr>
-
-<tr>
-  <td class="formLabelRequired"><fmt:message key="dsEdit.serial.parity"/></td>
-  <td class="formField">
-    <sst:select id="parity" value="${dataSource.parity}">
-      <sst:option value="0"><fmt:message key="dsEdit.serial.parity.none"/></sst:option>
-      <sst:option value="1"><fmt:message key="dsEdit.serial.parity.odd"/></sst:option>
-      <sst:option value="2"><fmt:message key="dsEdit.serial.parity.even"/></sst:option>
-      <sst:option value="3"><fmt:message key="dsEdit.serial.parity.mark"/></sst:option>
-      <sst:option value="4"><fmt:message key="dsEdit.serial.parity.space"/></sst:option>
-    </sst:select>
-  </td>
+<%--
+    Copyright (C) 2006-2011 Serotonin Software Technologies Inc. All rights reserved.
+    @author Matthew Lohbihler
+--%><%@include file="/WEB-INF/tags/decl.tagf" %><%--
+--%><tr>
+  <td class="formLabelRequired"><fmt:message key="dsEdit.serial.port"/></td>
+  <td class="formField">
+    <c:choose>
+      <c:when test="${!empty commPortError}">
+        <input id="commPortId" type="hidden" value=""/>
+        <span class="formError">${commPortError}</span>
+      </c:when>
+      <c:otherwise>
+        <input id="commPortId" type="text" value="${dataSource.commPortId}"/><br/>
+        <sst:select id="commPortIds" value="${dataSource.commPortId}">
+          <c:forEach items="${commPorts}" var="port">
+            <sst:option value="${port.name}">${port.name}</sst:option>
+          </c:forEach>
+        </sst:select>
+        <tag:img src="/images/arrow-turn-090-left.png" onclick="$set('commPortId', $get('commPortIds'))"/>
+      </c:otherwise>
+    </c:choose>
+  </td>
+</tr>
+
+<tr>
+  <td class="formLabelRequired"><fmt:message key="dsEdit.serial.baud"/></td>
+  <td class="formField">
+    <sst:select id="baudRate" value="${dataSource.baudRate}">
+      <sst:option>110</sst:option>
+      <sst:option>300</sst:option>
+      <sst:option>1200</sst:option>
+      <sst:option>2400</sst:option>
+      <sst:option>4800</sst:option>
+      <sst:option>9600</sst:option>
+      <sst:option>19200</sst:option>
+      <sst:option>38400</sst:option>
+      <sst:option>57600</sst:option>
+      <sst:option>115200</sst:option>
+      <sst:option>230400</sst:option>
+      <sst:option>460800</sst:option>
+      <sst:option>921600</sst:option>
+    </sst:select>
+  </td>
+</tr>
+
+<tr>
+  <td class="formLabelRequired"><fmt:message key="dsEdit.serial.flowIn"/></td>
+  <td class="formField">
+    <sst:select id="flowControlIn" value="${dataSource.flowControlIn}">
+      <sst:option value="0"><fmt:message key="dsEdit.serial.flow.none"/></sst:option>
+      <sst:option value="1"><fmt:message key="dsEdit.serial.flow.rtsCts"/></sst:option>
+      <sst:option value="4"><fmt:message key="dsEdit.serial.flow.xonXoff"/></sst:option>
+    </sst:select>
+  </td>
+</tr>
+
+<tr>
+  <td class="formLabelRequired"><fmt:message key="dsEdit.serial.flowOut"/></td>
+  <td class="formField">
+    <sst:select id="flowControlOut" value="${dataSource.flowControlOut}">
+      <sst:option value="0"><fmt:message key="dsEdit.serial.flow.none"/></sst:option>
+      <sst:option value="2"><fmt:message key="dsEdit.serial.flow.rtsCts"/></sst:option>
+      <sst:option value="8"><fmt:message key="dsEdit.serial.flow.xonXoff"/></sst:option>
+    </sst:select>
+  </td>
+</tr>
+
+<tr>
+  <td class="formLabelRequired"><fmt:message key="dsEdit.serial.dataBits"/></td>
+  <td class="formField">
+    <sst:select id="dataBits" value="${dataSource.dataBits}">
+      <sst:option value="5">5</sst:option>
+      <sst:option value="6">6</sst:option>
+      <sst:option value="7">7</sst:option>
+      <sst:option value="8">8</sst:option>
+    </sst:select>
+  </td>
+</tr>
+
+<tr>
+  <td class="formLabelRequired"><fmt:message key="dsEdit.serial.stopBits"/></td>
+  <td class="formField">
+    <sst:select id="stopBits" value="${dataSource.stopBits}">
+      <sst:option value="1">1</sst:option>
+      <sst:option value="3">1.5</sst:option>
+      <sst:option value="2">2</sst:option>
+    </sst:select>
+  </td>
+</tr>
+
+<tr>
+  <td class="formLabelRequired"><fmt:message key="dsEdit.serial.parity"/></td>
+  <td class="formField">
+    <sst:select id="parity" value="${dataSource.parity}">
+      <sst:option value="0"><fmt:message key="dsEdit.serial.parity.none"/></sst:option>
+      <sst:option value="1"><fmt:message key="dsEdit.serial.parity.odd"/></sst:option>
+      <sst:option value="2"><fmt:message key="dsEdit.serial.parity.even"/></sst:option>
+      <sst:option value="3"><fmt:message key="dsEdit.serial.parity.mark"/></sst:option>
+      <sst:option value="4"><fmt:message key="dsEdit.serial.parity.space"/></sst:option>
+    </sst:select>
+  </td>
 </tr>