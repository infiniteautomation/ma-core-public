--- conflicted
+++ resolved
@@ -71,9 +71,7 @@
 	var filterOptionsData = [
 					{ id: 'disabled', name: this.tr('common.disabled'), order: 1 },
 					{ id: 'and', name: this.tr('common.logic.and'), order: 2 },
-					{ id: 'or', name: this.tr('common.logic.or'), order: 3},
-					{ id: 'not-and', name: this.tr('common.logic.not') + ' ' + this.tr('common.logic.and'), order: 4},
-					{ id: 'not-or', name: this.tr('common.logic.not') + ' ' + this.tr('common.logic.or'), order: 5}
+					{ id: 'or', name: this.tr('common.logic.or'), order: 3}
 				];
 	var filterOptionsStore = new DojoMemory({ data: filterOptionsData });
 	var filterOptionsDataStore = new ObjectStore({
@@ -312,8 +310,7 @@
 	var filters = this.filterStore.filter();
 	var totalFilter = null;
 	var my = this;
-	//Build the total filter which is of the form:
-	// (filter1_row1[&|]filter2_row1)|(filter1_row2[&|]filter2_row2)
+	//Build the total filter
 	filters.forEach(function(filter){
 		if(filter.id == rowId)
 			filter[columnId] = cellValue; //Update with new info from event
@@ -325,24 +322,6 @@
 			if((prop != 'enabled')&&(prop != 'id')&&(filter.enabled !== 'disabled')){
 				//Only use enabled filter properties
 				if($('#cb-' + prop).is(':checked') === true){
-<<<<<<< HEAD
-					if((totalFilter === null)){
-						if((filter.enabled === 'not-and')||(filter.enabled === 'not-or'))
-							totalFilter = new my.pointsStore.Filter().match(prop, '^' + filter[prop]);
-						else
-							totalFilter = new my.pointsStore.Filter().match(prop, filter[prop]);
-					}else{
-						var newFilter;
-						if((filter.enabled === 'not-and')||(filter.enabled === 'not-or'))
-							newFilter = new my.pointsStore.Filter().match(prop, '^' + filter[prop]);
-						else
-							newFilter = new my.pointsStore.Filter().match(prop, filter[prop]);
-						
-						if((filter.enabled === 'or')||(filter.enabled === 'not-or'))
-							totalFilter = my.pointsStore.Filter().or(totalFilter, newFilter);
-						else if((filter.enabled === 'and')||(filter.enabled === 'not-and'))
-							totalFilter = my.pointsStore.Filter().and(totalFilter, newFilter);
-=======
 					if(rowFilter === null){
 						rowFilter = new my.pointsStore.Filter().match(prop, filter[prop]);
 					}else{
@@ -353,7 +332,6 @@
 							rowFilter = my.pointsStore.Filter().or(rowFilter, newFilter);
 						else if(filter.enabled === 'and')
 							rowFilter = my.pointsStore.Filter().and(rowFilter, newFilter);
->>>>>>> 32a91ba6
 					}
 				}
 			}
