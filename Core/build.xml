<?xml version="1.0"?>

<<<<<<< HEAD
<project name="MA - Core"
         basedir="."
         default="jsp-compile"
         xmlns:mvn="antlib:org.apache.maven.artifact.ant">
    <taskdef resource="net/sf/antcontrib/antlib.xml"
             classpath="${coreHome}/lib-opt/ant-contrib-1.0b3.jar" />

    <typedef resource="org/apache/maven/artifact/ant/antlib.xml"
             uri="antlib:org.apache.maven.artifact.ant"
             classpath="${coreHome}/lib-opt/maven-ant-tasks-2.1.3.jar" />

    <mvn:pom file="pom.xml" id="maven-pom" />
    <mvn:dependencies filesetId="maven-deps" type="jar" pomRefId="maven-pom" />
    <mvn:dependencies filesetId="maven-deps-runtime"
                      type="jar"
                      pomRefId="maven-pom"
                      useScope="runtime" />

    <property file="build.properties" />
    <property name="fullName"
              value="m2m2-${maven-pom.artifactId}-${maven-pom.version}" />
    <property name="core.target" value="${coreHome}/target" />
    <property name="core.release" value="${coreHome}/release" />
    <property name="core.deploy.paths" value="${core.release}" />
    <!-- Build number file to allow overidding for Release Builds -->
    <property name="mango.build.number" value="mango.build.number" />

    <path id="master-classpath">
        <fileset refid="maven-deps" />
=======
<project name="MA - Core" basedir="." default="jsp-compile">
	 <taskdef resource="net/sf/antcontrib/antlib.xml" classpath="${coreHome}/lib-opt/ant-contrib-1.0b3.jar" />
	
	<property file="build.properties"/>
    <property name="fullName" value="m2m2-${name}-${version}" />
	<property name="build.dir" value="target"/>
	<property name="depoloy.core.paths" value="release" />
	<!-- Build number file to allow overidding for Release Builds -->
	<property name="mango.build.number" value="mango.build.number"/>
	
	<path id="master-classpath">
		<fileset dir="lib">
			<include name="*.jar"/>
		</fileset>
<!-- 		<pathelement path="${build.dir}"/> -->
>>>>>>> 2b43e7ad
    </path>

<<<<<<< HEAD
    <!-- For compiling when modules are pre-installed -->
    <available property="modules-libs.exists"
               file="${core.target}/web/modules"
               type="dir" />
    <if>
        <isset property="modules-libs.exists" />
        <then>
            <path id="module-libs">
                <fileset dir="${core.target}/web/modules">
                    <include name="**/*.jar" />
                </fileset>
            </path>
        </then>
        <else>
            <path id="module-libs">
            </path>
        </else>
    </if>
    <target name="clean" description="Clean output directories">
        <delete dir="${core.target}" />
        <mkdir dir="${core.target}" />
=======
        <manifest file="${build.dir}/classes/META-INF/MANIFEST.MF">
            <attribute name="Built-By" value="${vendor}" />
            <attribute name="Build-Date" value="${TODAY}" />
            <attribute name="Build-Version" value="${version}" />
        </manifest>
		
		<copy todir="${build.dir}/classes" preservelastmodified="true">
		    <fileset file="classes/*.*"/>
	    </copy>
		<!-- Place the build number into the build -->
		<buildnumber file="${mango.build.number}"/>
        <copy todir="${build.dir}/classes" preservelastmodified="true">
            <fileset file="mango.build.number"/>
        </copy>
		
		
		<echo message="Building with Java ${ant.java.version}."/>
		<javac destdir="${build.dir}/classes" debug="true" debuglevel="lines,vars,source"
				deprecation="false" optimize="false" failonerror="true" includeantruntime="false"
			    source="1.7" target="1.7" >
            <src path="src"/>
            <classpath refid="master-classpath"/>
		</javac>
        
        <mkdir dir="${build.dir}/patches"/>
        <javac destdir="${build.dir}/patches" debug="true" debuglevel="lines,vars,source"
                deprecation="false" optimize="false" failonerror="true" includeantruntime="false">
            <src path="src-patch"/>
            <classpath refid="master-classpath"/>
        </javac>
		<!-- Create a backup folder -->
		<mkdir dir="${build.dir}/backup"/>
   	</target>
    
    <target name="jar" depends="clean,compile" description="Create a jar file of the compiled classes">
    	<mkdir dir="${build.dir}/lib" />
        <jar destfile="${build.dir}/lib/ma-core-${version}.jar" manifest="${build.dir}/classes/META-INF/MANIFEST.MF">
            <fileset dir="${build.dir}/classes"><include name="**/*.class" /></fileset>
        	<fileset file="${build.dir}/classes/mango.build.number"></fileset>
        </jar>
    	
        <delete dir="${build.dir}/classes"/>
        <delete file="${build.dir}/MANIFEST.MF"/>
>>>>>>> 2b43e7ad
    </target>

    <target name="configure"
            description="Copy changed static assets to build directory">
        <copy todir="${core.target}/classes" preservelastmodified="true">
            <fileset dir="classes">
                <include name="**/*.*" />
            </fileset>
        </copy>
        <copy todir="${core.target}/db" preservelastmodified="true">
            <fileset dir="db">
                <include name="**/*.sql" />
            </fileset>
        </copy>
<<<<<<< HEAD
        <copy todir="${core.target}/ftl" preservelastmodified="true">
            <fileset dir="ftl">
                <include name="**/*.*" />
            </fileset>
=======
        <delete dir="${build.dir}/patches"/>
        <copy todir="${build.dir}/db" preservelastmodified="true">
	        <fileset dir="db" >
	    	    <include name="**/*.sql"/>
	        </fileset>
	    </copy>
        <copy todir="${build.dir}/ftl" preservelastmodified="true">
            <fileset dir="ftl"><include name="**/*.*"/></fileset>
>>>>>>> 2b43e7ad
        </copy>

        <!-- switch to determine if we have any local libs to use -->
        <available property="mango-lib.exists" file="lib" type="dir" />
        <if>
            <isset property="mango-lib.exists" />
            <then>
                <copy todir="${core.target}/lib" preservelastmodified="true">
                    <fileset dir="lib">
                        <include name="**/*.*" />
                    </fileset>
                </copy>
            </then>
            <else>
            </else>
        </if>

        <!-- Copy the Maven Deps into our folder -->
        <copy todir="${core.target}/lib" preservelastmodified="true">
            <mappedresources>
                <fileset refid="maven-deps-runtime" />
                <flattenmapper />
            </mappedresources>
        </copy>

        <copy todir="${core.target}/web" preservelastmodified="true">
            <fileset dir="web">
                <include name="**/*.*" />
            </fileset>
        </copy>
        <!-- Copy the Dojo Debug JS Libraries -->
        <copy todir="${core.target}/web/resources" preservelastmodified="true">
            <fileset dir="dojo-build/dist/">
                <include name="**/*.*" />
            </fileset>
        </copy>

        <!-- Copy the Scripts into the target -->
        <copy todir="${core.target}/bin" preservelastmodified="true">
            <fileset dir="scripts" includes="**/*.bat" />
            <fileset dir="scripts" includes="**/*.sh" />
        </copy>
<<<<<<< HEAD

        <!-- Cleanup the Linux scripts -->
        <fixcrlf srcdir="${core.target}/bin"
                 includes="**/*.sh"
                 eol="lf"
                 eof="remove" />
        <chmod dir="${core.target}/bin" includes="**/*.sh" perm="755" />

        <!-- Create the modules dir -->
        <mkdir dir="${core.target}/web/modules" />

        <!-- Create the filedata dir -->
        <mkdir dir="${core.target}/web/WEB-INF/filedata" />

        <!-- Copy the overrides folders for the build -->
        <copy todir="${core.target}/overrides/classes" >
            <fileset dir="${coreHome}/overrides/classes" />
        </copy>
        <copy todir="${core.target}/overrides/properties" >
            <fileset dir="${coreHome}/overrides/properties" />
        </copy>

        <mkdir dir="${core.target}/logs" />
    </target>

    <target name="compile"
            depends="configure"
            description="Compile main source tree java files">
        <mkdir dir="${core.target}/classes" />
        <mkdir dir="${core.target}/classes/META-INF" />

        <tstamp>
            <format property="TODAY" pattern="yyyy-MM-dd HH:mm:ss" />
        </tstamp>

        <manifest file="${core.target}/classes/META-INF/MANIFEST.MF">
            <attribute name="Built-By" value="${vendor}" />
            <attribute name="Build-Date" value="${TODAY}" />
            <attribute name="Build-Version" value="${maven-pom.version}" />
        </manifest>

        <!-- Place the build number into the build -->
        <buildnumber file="${mango.build.number}" />
        <copy todir="${core.target}/classes" preservelastmodified="true">
            <fileset file="${mango.build.number}" />
        </copy>


        <echo message="Building with Java ${ant.java.version}." />
        <javac destdir="${core.target}/classes"
               debug="true"
               debuglevel="lines,vars,source"
               deprecation="false"
               optimize="false"
               failonerror="true"
               includeantruntime="false"
               source="1.7"
               target="1.7">
            <src path="src" />
            <classpath refid="master-classpath" />
        </javac>

        <!-- Compile any patches -->
        <javac destdir="${core.target}/classes"
               debug="true"
               debuglevel="lines,vars,source"
               deprecation="false"
               optimize="false"
               failonerror="true"
               includeantruntime="false">
            <src path="src-patch" />
            <classpath refid="master-classpath" />
        </javac>
        <!-- Create a backup folder -->
        <mkdir dir="${core.target}/backup" />
    </target>

    <target name="jsp-compile"
            depends="compile"
            description="Compile the JSPs, add to core jar">
        <taskdef name="jasper2" classname="org.apache.jasper.JspC">
            <classpath>
                <path refid="master-classpath" />
                <pathelement path="${core.target}/classes" />
                <path refid="module-libs" />
            </classpath>
        </taskdef>
        <!-- If we have modules installed we need to collect their jars too -->

        <jasper2 validateXml="false"
                 uriroot="${core.target}/web"
                 webXmlFragment="${core.target}/web/WEB-INF/generated_web.xml"
                 addWebXmlMappings="true"
                 outputDir="${core.target}/work/jsp-src"
                 verbose="1">
        </jasper2>
        <mkdir dir="${core.target}/work/jsp" />
        <javac destdir="${core.target}/work/jsp"
               debug="true"
               debuglevel="lines,vars,source"
               deprecation="false"
               optimize="true"
               failonerror="true"
               includeantruntime="false"
               source="1.7"
               target="1.7">
            <src path="${core.target}/work/jsp-src" />
=======
		<!-- CHMOD the Linux scripts -->
		<chmod dir="${build.dir}/bin" includes="**/*.sh" perm="755" />
        
		<!-- Empty the modules dir -->
        <delete dir="${build.dir}/web/modules" />
        <mkdir dir="${build.dir}/web/modules" />
        
		<!-- Empty the filedata dir -->
        <delete dir="${build.dir}/web/WEB-INF/filedata" />
        <mkdir dir="${build.dir}/web/WEB-INF/filedata" />
        
		<!-- Create the empty folders for the build -->
        <mkdir dir="${build.dir}/overrides" />
        <mkdir dir="${build.dir}/logs" />
        <!-- Copy the overrides folders for the build -->
        <copy todir="${build.dir}/overrides/classes" >
            <fileset dir="${coreHome}/overrides/classes" />
        </copy>
        <copy todir="${build.dir}/overrides/properties" >
            <fileset dir="${coreHome}/overrides/properties" />
        </copy>
	</target>
    
    <taskdef name="jetty-jspc" classname="com.serotonin.ant.JettyJspCompile"><classpath refid="master-classpath" /></taskdef>
	
    <target name="jsp-compile" depends="build" description="Compile the JSPs">
        <jetty-jspc uriroot="${build.dir}/web" outputDir="${build.dir}/work/jsp" compile="true"
                compilerSourceVM="1.5" compilerTargetVM="1.5">
>>>>>>> 2b43e7ad
            <classpath>
                <path refid="master-classpath" />
                <pathelement path="${core.target}/classes" />
                <path refid="module-libs" />
                <!-- need to add all module libs to the classpath -->
            </classpath>
        </javac>
        <!-- Copy the compiled files back into our classes folder -->
        <copy todir="${core.target}/classes" preservelastmodified="true">
            <fileset dir="${core.target}/work/jsp">
                <include name="**/*.class" />
            </fileset>
        </copy>
    </target>

    <target name="jar"
            depends="jsp-compile"
            description="Create a jar file of the compiled classes">
        <mkdir dir="${core.target}/lib" />
        <jar destfile="${core.target}/lib/ma-core-${maven-pom.version}.jar"
             manifest="${core.target}/classes/META-INF/MANIFEST.MF">
            <fileset dir="${core.target}/classes">
                <include name="**/*.class" />
            </fileset>
            <fileset file="${mango.build.number}">
            </fileset>
        </jar>

        <mvn:install file="${core.target}/lib/ma-core-${maven-pom.version}.jar">
            <pom refid="maven-pom" />
        </mvn:install>

    </target>

    <target name="zip"
            description="Create zip release of the ${core.target}, in ${core.release} removing source files.">

        <!-- Fix the scripts -->
        <fixcrlf srcdir="${core.target}/bin"
                 includes="**/*.sh"
                 eol="lf"
                 eof="remove" />

        <!-- create the release directory if DNE -->
        <mkdir dir="${core.release}" />

        <!-- Delete the uncompressed javascript files for dojo (removes about 5M) -->
        <delete>
            <fileset dir="${core.target}/web/resources"
                     includes="**/*.uncompressed.js" />
            <fileset dir="${core.release}" includes="${fullName}.zip" />
        </delete>


        <zip destfile="${core.release}/${fullName}.zip">
            <fileset dir="${core.target}">
                <include name="RELEASE-NOTES" />
                <include name="licenseTypes.xml" />
            </fileset>
            <zipfileset dir="${core.target}" filemode="755">
                <include name="bin/**/*" />
            </zipfileset>
            <fileset dir="${core.target}">
                <include name="overrides/classes/ReadMe.txt" />
                <include name="overrides/properties/ReadMe.txt" />
            </fileset>
            <fileset dir="${core.target}">
                <include name="backup" />
                <include name="db/**/*" />
                <include name="ftl/**/*" />
                <include name="lib/**/*" />
                <include name="logs/**/*" />
                <include name="web/**/*" />
                <include name="work/jsp/**/*" />
                <include name="classes/debug-log4j.xml" />
                <include name="classes/env.properties" />
                <include name="classes/i18n.properties" />
                <include name="classes/log4j.xml" />
            </fileset>
        </zip>
    </target>

    <target name="public-release"
            depends="zip"
            description="copy the release contents to ${core.deploy.paths}, requires a fully-built core">

        <foreach list="${core.deploy.paths}"
                 target="|deploy"
                 param="deploy.path"
                 delimiter=",">
            <param name="deploy.file" value="${core.release}/${fullName}.zip" />
        </foreach>
    </target>

    <target name="|deploy">
        <echo message="Copying ${core.release}/${fullName}.jar to ${deploy.path}" />
        <copy todir="${deploy.path}" preservelastmodified="true">
            <fileset file="${core.release}/${fullName}.zip" />
        </copy>
    </target>

    <target name="docs">
        <javadoc sourcepath="src"
                 packagenames="com.serotonin.m2m2.module"
                 destdir="${core.target}/docs">
            <classpath refid="master-classpath" />
        </javadoc>
    </target>

    <target name="update-dojo"
            description="copy dojo debug files to target/web/resources">
        <!-- Copy the Dojo Debug JS Libraries -->
        <copy todir="${core.target}/web/resources" preservelastmodified="true">
            <fileset dir="dojo-build/dist/">
                <include name="**/*.*" />
            </fileset>
        </copy>
    </target>



















    <!-- Potentially Remove Targets Below Here -->




    <target name="update-web"
            description="Update target web dir - Useful While Debugging">
        <copy todir="${core.target}/classes" preservelastmodified="true">
            <fileset dir="classes">
                <include name="**/*.*" />
            </fileset>
        </copy>
        <copy todir="${core.target}/db" preservelastmodified="true">
            <fileset dir="db">
                <include name="**/*.sql" />
            </fileset>
        </copy>
        <copy todir="${core.target}/ftl" preservelastmodified="true">
            <fileset dir="ftl">
                <include name="**/*.*" />
            </fileset>
        </copy>
        <copy todir="${core.target}/lib" preservelastmodified="true">
            <fileset dir="lib">
                <include name="**/*.*" />
            </fileset>
        </copy>
        <copy todir="${core.target}/web" preservelastmodified="true">
            <fileset dir="web">
                <include name="**/*.*" />
            </fileset>
        </copy>
    </target>

    <target name="dev-jar"
            depends="compile"
            description="Create a jar file of the compiled classes for dev build">

        <mkdir dir="${core.target}/lib" />
        <jar destfile="${core.target}/lib/ma-core-${maven-pom.version}.jar"
             manifest="${core.target}/classes/META-INF/MANIFEST.MF">
            <fileset dir="${core.target}/classes">
                <include name="**/*.class" />
            </fileset>
            <fileset file="${core.target}/classes/${mango.build.number}">
            </fileset>
        </jar>
        <mvn:install file="${core.target}/lib/ma-core-${maven-pom.version}.jar">
            <pom refid="maven-pom" />
        </mvn:install>
    </target>


    <target name="dev-build"
            depends="dev-jar"
            description="Merge Changes from Core Project into target during development">

        <copy todir="${core.target}/classes" preservelastmodified="true">
            <fileset dir="classes">
                <include name="**/*.*" />
            </fileset>
        </copy>

        <copy todir="${core.target}/overrides" preservelastmodified="true">
            <fileset dir="overrides">
                <include name="**/*.*" />
            </fileset>
        </copy>

        <copy todir="${core.target}/db" preservelastmodified="true">
            <fileset dir="db">
                <include name="**/*.sql" />
            </fileset>
        </copy>

        <!-- Copy the Scripts into the target -->
        <copy todir="${core.target}/bin" preservelastmodified="true">
            <fileset dir="scripts" includes="**/*.bat" />
            <fileset dir="scripts" includes="**/*.sh" />
        </copy>
<<<<<<< HEAD
        <!-- CHMOD the Linux scripts -->
        <chmod dir="${core.target}/bin" includes="**/*.sh" perm="755" />

        <copy todir="${core.target}/ftl" preservelastmodified="true">
            <fileset dir="ftl">
                <include name="**/*.*" />
            </fileset>
=======
        <copy todir="${build.dir}/db" preservelastmodified="true">
	        <fileset dir="db" >
	    	    <include name="**/*.sql"/>
	        </fileset>
	    </copy>
        <copy todir="${build.dir}/ftl" preservelastmodified="true">
            <fileset dir="ftl"><include name="**/*.*"/></fileset>
>>>>>>> 2b43e7ad
        </copy>

        <copy todir="${core.target}/lib" preservelastmodified="true">
            <mappedresources>
                <fileset refid="maven-deps-runtime" />
                <flattenmapper />
            </mappedresources>
        </copy>

        <copy todir="${core.target}/web" preservelastmodified="true">
            <fileset dir="web">
                <include name="**/*.*" />
            </fileset>
        </copy>
        <!-- Copy the Dojo Debug JS Libraries -->
        <copy todir="${core.target}/web/resources" preservelastmodified="true">
            <fileset dir="dojo-build/dist/">
                <include name="**/*.*" />
            </fileset>
        </copy>

        <!-- Create the modules dir if not exists -->
        <mkdir dir="${core.target}/web/modules" />

        <!-- Make the filedata dir  if not exists -->
        <mkdir dir="${core.target}/web/WEB-INF/filedata" />

        <!-- Create these if not exists -->
        <mkdir dir="${core.target}/overrides" />
        <mkdir dir="${core.target}/logs" />
    </target>

    <target name="dev-jsp-compile"
            depends="dev-build"
            description="Pickup changes to JSPs, add to core jar">
        <jasper2 validateXml="false"
                 uriroot="${core.target}/web"
                 webXmlFragment="${core.target}/web/WEB-INF/generated_web.xml"
                 addWebXmlMappings="true"
                 outputDir="${core.target}/work/jsp"
                 verbose="1">

        </jasper2>
        <javac destdir="${core.target}/classes"
               debug="true"
               debuglevel="lines,vars,source"
               deprecation="false"
               optimize="true"
               failonerror="true"
               includeantruntime="false"
               source="1.7"
               target="1.7">
            <src path="${core.target}/work/jsp" />
            <classpath>
                <path refid="master-classpath" />
                <pathelement path="${core.target}/classes" />
            </classpath>
        </javac>

<<<<<<< HEAD
        <!-- Add compiled jsps to core jar -->
        <manifest file="${core.target}/work/MANIFEST.MF">
            <attribute name="Built-By" value="${vendor}" />
            <attribute name="Build-Date" value="${TODAY}" />
            <attribute name="Build-Version" value="${maven-pom.version}" />
        </manifest>
        <jar destfile="${core.target}/lib/ma-core-${maven-pom.version}.jar"
             manifest="${core.target}/work/MANIFEST.MF">
            <fileset dir="${core.target}/classes">
                <include name="**/*.class" />
            </fileset>
            <fileset file="${mango.build.number}">
            </fileset>
=======
        <mkdir dir="${build.dir}/lib" />
        <jar destfile="${build.dir}/lib/ma-core-${version}.jar" manifest="${build.dir}/classes/META-INF/MANIFEST.MF">
            <fileset dir="${build.dir}/classes"><include name="**/*.class" /></fileset>
            <fileset file="${build.dir}/classes/mango.build.number"></fileset>
>>>>>>> 2b43e7ad
        </jar>
        <!-- Install the lib in maven -->
        <mvn:install file="${core.target}/lib/ma-core-${maven-pom.version}.jar">
            <pom refid="maven-pom" />
        </mvn:install>
    </target>
<<<<<<< HEAD

    <target name="dev-release"
            description="Zip Contents of Target for Development Release">
=======
	
	   <target name="dev-build" depends="dev-jar" description="Merge Changes from Core Project into target during development">
	   	
	   	    <copy todir="${build.dir}/classes" preservelastmodified="true">
	   	            <fileset dir="classes"><include name="**/*.*"/></fileset>
	   	    </copy>
	   	
            <copy todir="${build.dir}/overrides" preservelastmodified="true">
                    <fileset dir="overrides"><include name="**/*.*"/></fileset>
            </copy>	
	   	
	        <copy todir="${build.dir}/db" preservelastmodified="true">
	            <fileset dir="db" >
	        	  <include name="**/*.sql"/>
	            </fileset>
	        </copy>
	       
	   	    <!-- Copy the Scripts into the target -->
	        <copy todir="${build.dir}/bin" preservelastmodified="true">
	            <fileset dir="scripts" includes="**/*.bat" />
	            <fileset dir="scripts" includes="**/*.sh" />
	        </copy>
	        <!-- CHMOD the Linux scripts -->
	        <chmod dir="${build.dir}/bin" includes="**/*.sh" perm="755" />
	   	
	        <copy todir="${build.dir}/ftl" preservelastmodified="true">
	            <fileset dir="ftl"><include name="**/*.*"/></fileset>
	        </copy>
	        <copy todir="${build.dir}/lib" preservelastmodified="true">
	            <fileset dir="lib"><include name="**/*.*"/></fileset>
	        </copy>
	        <copy todir="${build.dir}/web" preservelastmodified="true">
	            <fileset dir="web">
	                <include name="**/*.*"/>
	            </fileset>
	        </copy>
	        <!-- Copy the Dojo Debug JS Libraries -->
	        <copy todir="${build.dir}/web/resources" preservelastmodified="true">
	               <fileset dir="dojo-build/dist/">
	                 <include name="**/*.*"/>
	               </fileset>
	        </copy>
	        
	        <!-- Create the modules dir if not exists -->
	        <mkdir dir="${build.dir}/web/modules" />
	        
	        <!-- Make the filedata dir  if not exists -->
	        <mkdir dir="${build.dir}/web/WEB-INF/filedata" />
	        
	        <!-- Create these if not exists -->
	        <mkdir dir="${build.dir}/overrides" />
	        <mkdir dir="${build.dir}/logs" />
	    </target>
	
    <target name="dev-release" description="Zip Contents of Target for Development Release">
>>>>>>> 2b43e7ad
        <fixcrlf srcdir="scripts" includes="**/*.sh" eol="lf" eof="remove" />

        <!-- create the release directory if DNE -->
        <mkdir dir="release" />
        <zip destfile="release/${fullName}-dev.zip">
            <fileset dir="">
                <include name="RELEASE-NOTES" />
                <include name="licenseTypes.xml" />
            </fileset>
            <fileset dir="${core.target}">
                <!-- TODO Figure out how to exclude the *.js.uncompressed.js files -->
                <exclude name="scripts/*" />
                <exclude name="overrides/*" />
                <include name="**/*" />
            </fileset>
            <zipfileset dir="overrides" includes="**/*" prefix="overrides" />
            <zipfileset dir="scripts" includes="**/*.bat" prefix="bin" />
            <zipfileset dir="scripts"
                        includes="**/*.sh"
                        prefix="bin"
                        filemode="755" />
        </zip>
    </target>

</project>
<|MERGE_RESOLUTION|>--- conflicted
+++ resolved
@@ -1,732 +1,544 @@
-<?xml version="1.0"?>
-
-<<<<<<< HEAD
-<project name="MA - Core"
-         basedir="."
-         default="jsp-compile"
-         xmlns:mvn="antlib:org.apache.maven.artifact.ant">
-    <taskdef resource="net/sf/antcontrib/antlib.xml"
-             classpath="${coreHome}/lib-opt/ant-contrib-1.0b3.jar" />
-
-    <typedef resource="org/apache/maven/artifact/ant/antlib.xml"
-             uri="antlib:org.apache.maven.artifact.ant"
-             classpath="${coreHome}/lib-opt/maven-ant-tasks-2.1.3.jar" />
-
-    <mvn:pom file="pom.xml" id="maven-pom" />
-    <mvn:dependencies filesetId="maven-deps" type="jar" pomRefId="maven-pom" />
-    <mvn:dependencies filesetId="maven-deps-runtime"
-                      type="jar"
-                      pomRefId="maven-pom"
-                      useScope="runtime" />
-
-    <property file="build.properties" />
-    <property name="fullName"
-              value="m2m2-${maven-pom.artifactId}-${maven-pom.version}" />
-    <property name="core.target" value="${coreHome}/target" />
-    <property name="core.release" value="${coreHome}/release" />
-    <property name="core.deploy.paths" value="${core.release}" />
-    <!-- Build number file to allow overidding for Release Builds -->
-    <property name="mango.build.number" value="mango.build.number" />
-
-    <path id="master-classpath">
-        <fileset refid="maven-deps" />
-=======
-<project name="MA - Core" basedir="." default="jsp-compile">
-	 <taskdef resource="net/sf/antcontrib/antlib.xml" classpath="${coreHome}/lib-opt/ant-contrib-1.0b3.jar" />
-	
-	<property file="build.properties"/>
-    <property name="fullName" value="m2m2-${name}-${version}" />
-	<property name="build.dir" value="target"/>
-	<property name="depoloy.core.paths" value="release" />
-	<!-- Build number file to allow overidding for Release Builds -->
-	<property name="mango.build.number" value="mango.build.number"/>
-	
-	<path id="master-classpath">
-		<fileset dir="lib">
-			<include name="*.jar"/>
-		</fileset>
-<!-- 		<pathelement path="${build.dir}"/> -->
->>>>>>> 2b43e7ad
-    </path>
-
-<<<<<<< HEAD
-    <!-- For compiling when modules are pre-installed -->
-    <available property="modules-libs.exists"
-               file="${core.target}/web/modules"
-               type="dir" />
-    <if>
-        <isset property="modules-libs.exists" />
-        <then>
-            <path id="module-libs">
-                <fileset dir="${core.target}/web/modules">
-                    <include name="**/*.jar" />
-                </fileset>
-            </path>
-        </then>
-        <else>
-            <path id="module-libs">
-            </path>
-        </else>
-    </if>
-    <target name="clean" description="Clean output directories">
-        <delete dir="${core.target}" />
-        <mkdir dir="${core.target}" />
-=======
-        <manifest file="${build.dir}/classes/META-INF/MANIFEST.MF">
-            <attribute name="Built-By" value="${vendor}" />
-            <attribute name="Build-Date" value="${TODAY}" />
-            <attribute name="Build-Version" value="${version}" />
-        </manifest>
-		
-		<copy todir="${build.dir}/classes" preservelastmodified="true">
-		    <fileset file="classes/*.*"/>
-	    </copy>
-		<!-- Place the build number into the build -->
-		<buildnumber file="${mango.build.number}"/>
-        <copy todir="${build.dir}/classes" preservelastmodified="true">
-            <fileset file="mango.build.number"/>
-        </copy>
-		
-		
-		<echo message="Building with Java ${ant.java.version}."/>
-		<javac destdir="${build.dir}/classes" debug="true" debuglevel="lines,vars,source"
-				deprecation="false" optimize="false" failonerror="true" includeantruntime="false"
-			    source="1.7" target="1.7" >
-            <src path="src"/>
-            <classpath refid="master-classpath"/>
-		</javac>
-        
-        <mkdir dir="${build.dir}/patches"/>
-        <javac destdir="${build.dir}/patches" debug="true" debuglevel="lines,vars,source"
-                deprecation="false" optimize="false" failonerror="true" includeantruntime="false">
-            <src path="src-patch"/>
-            <classpath refid="master-classpath"/>
-        </javac>
-		<!-- Create a backup folder -->
-		<mkdir dir="${build.dir}/backup"/>
-   	</target>
-    
-    <target name="jar" depends="clean,compile" description="Create a jar file of the compiled classes">
-    	<mkdir dir="${build.dir}/lib" />
-        <jar destfile="${build.dir}/lib/ma-core-${version}.jar" manifest="${build.dir}/classes/META-INF/MANIFEST.MF">
-            <fileset dir="${build.dir}/classes"><include name="**/*.class" /></fileset>
-        	<fileset file="${build.dir}/classes/mango.build.number"></fileset>
-        </jar>
-    	
-        <delete dir="${build.dir}/classes"/>
-        <delete file="${build.dir}/MANIFEST.MF"/>
->>>>>>> 2b43e7ad
-    </target>
-
-    <target name="configure"
-            description="Copy changed static assets to build directory">
-        <copy todir="${core.target}/classes" preservelastmodified="true">
-            <fileset dir="classes">
-                <include name="**/*.*" />
-            </fileset>
-        </copy>
-        <copy todir="${core.target}/db" preservelastmodified="true">
-            <fileset dir="db">
-                <include name="**/*.sql" />
-            </fileset>
-        </copy>
-<<<<<<< HEAD
-        <copy todir="${core.target}/ftl" preservelastmodified="true">
-            <fileset dir="ftl">
-                <include name="**/*.*" />
-            </fileset>
-=======
-        <delete dir="${build.dir}/patches"/>
-        <copy todir="${build.dir}/db" preservelastmodified="true">
-	        <fileset dir="db" >
-	    	    <include name="**/*.sql"/>
-	        </fileset>
-	    </copy>
-        <copy todir="${build.dir}/ftl" preservelastmodified="true">
-            <fileset dir="ftl"><include name="**/*.*"/></fileset>
->>>>>>> 2b43e7ad
-        </copy>
-
-        <!-- switch to determine if we have any local libs to use -->
-        <available property="mango-lib.exists" file="lib" type="dir" />
-        <if>
-            <isset property="mango-lib.exists" />
-            <then>
-                <copy todir="${core.target}/lib" preservelastmodified="true">
-                    <fileset dir="lib">
-                        <include name="**/*.*" />
-                    </fileset>
-                </copy>
-            </then>
-            <else>
-            </else>
-        </if>
-
-        <!-- Copy the Maven Deps into our folder -->
-        <copy todir="${core.target}/lib" preservelastmodified="true">
-            <mappedresources>
-                <fileset refid="maven-deps-runtime" />
-                <flattenmapper />
-            </mappedresources>
-        </copy>
-
-        <copy todir="${core.target}/web" preservelastmodified="true">
-            <fileset dir="web">
-                <include name="**/*.*" />
-            </fileset>
-        </copy>
-        <!-- Copy the Dojo Debug JS Libraries -->
-        <copy todir="${core.target}/web/resources" preservelastmodified="true">
-            <fileset dir="dojo-build/dist/">
-                <include name="**/*.*" />
-            </fileset>
-        </copy>
-
-        <!-- Copy the Scripts into the target -->
-        <copy todir="${core.target}/bin" preservelastmodified="true">
-            <fileset dir="scripts" includes="**/*.bat" />
-            <fileset dir="scripts" includes="**/*.sh" />
-        </copy>
-<<<<<<< HEAD
-
-        <!-- Cleanup the Linux scripts -->
-        <fixcrlf srcdir="${core.target}/bin"
-                 includes="**/*.sh"
-                 eol="lf"
-                 eof="remove" />
-        <chmod dir="${core.target}/bin" includes="**/*.sh" perm="755" />
-
-        <!-- Create the modules dir -->
-        <mkdir dir="${core.target}/web/modules" />
-
-        <!-- Create the filedata dir -->
-        <mkdir dir="${core.target}/web/WEB-INF/filedata" />
-
-        <!-- Copy the overrides folders for the build -->
-        <copy todir="${core.target}/overrides/classes" >
-            <fileset dir="${coreHome}/overrides/classes" />
-        </copy>
-        <copy todir="${core.target}/overrides/properties" >
-            <fileset dir="${coreHome}/overrides/properties" />
-        </copy>
-
-        <mkdir dir="${core.target}/logs" />
-    </target>
-
-    <target name="compile"
-            depends="configure"
-            description="Compile main source tree java files">
-        <mkdir dir="${core.target}/classes" />
-        <mkdir dir="${core.target}/classes/META-INF" />
-
-        <tstamp>
-            <format property="TODAY" pattern="yyyy-MM-dd HH:mm:ss" />
-        </tstamp>
-
-        <manifest file="${core.target}/classes/META-INF/MANIFEST.MF">
-            <attribute name="Built-By" value="${vendor}" />
-            <attribute name="Build-Date" value="${TODAY}" />
-            <attribute name="Build-Version" value="${maven-pom.version}" />
-        </manifest>
-
-        <!-- Place the build number into the build -->
-        <buildnumber file="${mango.build.number}" />
-        <copy todir="${core.target}/classes" preservelastmodified="true">
-            <fileset file="${mango.build.number}" />
-        </copy>
-
-
-        <echo message="Building with Java ${ant.java.version}." />
-        <javac destdir="${core.target}/classes"
-               debug="true"
-               debuglevel="lines,vars,source"
-               deprecation="false"
-               optimize="false"
-               failonerror="true"
-               includeantruntime="false"
-               source="1.7"
-               target="1.7">
-            <src path="src" />
-            <classpath refid="master-classpath" />
-        </javac>
-
-        <!-- Compile any patches -->
-        <javac destdir="${core.target}/classes"
-               debug="true"
-               debuglevel="lines,vars,source"
-               deprecation="false"
-               optimize="false"
-               failonerror="true"
-               includeantruntime="false">
-            <src path="src-patch" />
-            <classpath refid="master-classpath" />
-        </javac>
-        <!-- Create a backup folder -->
-        <mkdir dir="${core.target}/backup" />
-    </target>
-
-    <target name="jsp-compile"
-            depends="compile"
-            description="Compile the JSPs, add to core jar">
-        <taskdef name="jasper2" classname="org.apache.jasper.JspC">
-            <classpath>
-                <path refid="master-classpath" />
-                <pathelement path="${core.target}/classes" />
-                <path refid="module-libs" />
-            </classpath>
-        </taskdef>
-        <!-- If we have modules installed we need to collect their jars too -->
-
-        <jasper2 validateXml="false"
-                 uriroot="${core.target}/web"
-                 webXmlFragment="${core.target}/web/WEB-INF/generated_web.xml"
-                 addWebXmlMappings="true"
-                 outputDir="${core.target}/work/jsp-src"
-                 verbose="1">
-        </jasper2>
-        <mkdir dir="${core.target}/work/jsp" />
-        <javac destdir="${core.target}/work/jsp"
-               debug="true"
-               debuglevel="lines,vars,source"
-               deprecation="false"
-               optimize="true"
-               failonerror="true"
-               includeantruntime="false"
-               source="1.7"
-               target="1.7">
-            <src path="${core.target}/work/jsp-src" />
-=======
-		<!-- CHMOD the Linux scripts -->
-		<chmod dir="${build.dir}/bin" includes="**/*.sh" perm="755" />
-        
-		<!-- Empty the modules dir -->
-        <delete dir="${build.dir}/web/modules" />
-        <mkdir dir="${build.dir}/web/modules" />
-        
-		<!-- Empty the filedata dir -->
-        <delete dir="${build.dir}/web/WEB-INF/filedata" />
-        <mkdir dir="${build.dir}/web/WEB-INF/filedata" />
-        
-		<!-- Create the empty folders for the build -->
-        <mkdir dir="${build.dir}/overrides" />
-        <mkdir dir="${build.dir}/logs" />
-        <!-- Copy the overrides folders for the build -->
-        <copy todir="${build.dir}/overrides/classes" >
-            <fileset dir="${coreHome}/overrides/classes" />
-        </copy>
-        <copy todir="${build.dir}/overrides/properties" >
-            <fileset dir="${coreHome}/overrides/properties" />
-        </copy>
-	</target>
-    
-    <taskdef name="jetty-jspc" classname="com.serotonin.ant.JettyJspCompile"><classpath refid="master-classpath" /></taskdef>
-	
-    <target name="jsp-compile" depends="build" description="Compile the JSPs">
-        <jetty-jspc uriroot="${build.dir}/web" outputDir="${build.dir}/work/jsp" compile="true"
-                compilerSourceVM="1.5" compilerTargetVM="1.5">
->>>>>>> 2b43e7ad
-            <classpath>
-                <path refid="master-classpath" />
-                <pathelement path="${core.target}/classes" />
-                <path refid="module-libs" />
-                <!-- need to add all module libs to the classpath -->
-            </classpath>
-        </javac>
-        <!-- Copy the compiled files back into our classes folder -->
-        <copy todir="${core.target}/classes" preservelastmodified="true">
-            <fileset dir="${core.target}/work/jsp">
-                <include name="**/*.class" />
-            </fileset>
-        </copy>
-    </target>
-
-    <target name="jar"
-            depends="jsp-compile"
-            description="Create a jar file of the compiled classes">
-        <mkdir dir="${core.target}/lib" />
-        <jar destfile="${core.target}/lib/ma-core-${maven-pom.version}.jar"
-             manifest="${core.target}/classes/META-INF/MANIFEST.MF">
-            <fileset dir="${core.target}/classes">
-                <include name="**/*.class" />
-            </fileset>
-            <fileset file="${mango.build.number}">
-            </fileset>
-        </jar>
-
-        <mvn:install file="${core.target}/lib/ma-core-${maven-pom.version}.jar">
-            <pom refid="maven-pom" />
-        </mvn:install>
-
-    </target>
-
-    <target name="zip"
-            description="Create zip release of the ${core.target}, in ${core.release} removing source files.">
-
-        <!-- Fix the scripts -->
-        <fixcrlf srcdir="${core.target}/bin"
-                 includes="**/*.sh"
-                 eol="lf"
-                 eof="remove" />
-
-        <!-- create the release directory if DNE -->
-        <mkdir dir="${core.release}" />
-
-        <!-- Delete the uncompressed javascript files for dojo (removes about 5M) -->
-        <delete>
-            <fileset dir="${core.target}/web/resources"
-                     includes="**/*.uncompressed.js" />
-            <fileset dir="${core.release}" includes="${fullName}.zip" />
-        </delete>
-
-
-        <zip destfile="${core.release}/${fullName}.zip">
-            <fileset dir="${core.target}">
-                <include name="RELEASE-NOTES" />
-                <include name="licenseTypes.xml" />
-            </fileset>
-            <zipfileset dir="${core.target}" filemode="755">
-                <include name="bin/**/*" />
-            </zipfileset>
-            <fileset dir="${core.target}">
-                <include name="overrides/classes/ReadMe.txt" />
-                <include name="overrides/properties/ReadMe.txt" />
-            </fileset>
-            <fileset dir="${core.target}">
-                <include name="backup" />
-                <include name="db/**/*" />
-                <include name="ftl/**/*" />
-                <include name="lib/**/*" />
-                <include name="logs/**/*" />
-                <include name="web/**/*" />
-                <include name="work/jsp/**/*" />
-                <include name="classes/debug-log4j.xml" />
-                <include name="classes/env.properties" />
-                <include name="classes/i18n.properties" />
-                <include name="classes/log4j.xml" />
-            </fileset>
-        </zip>
-    </target>
-
-    <target name="public-release"
-            depends="zip"
-            description="copy the release contents to ${core.deploy.paths}, requires a fully-built core">
-
-        <foreach list="${core.deploy.paths}"
-                 target="|deploy"
-                 param="deploy.path"
-                 delimiter=",">
-            <param name="deploy.file" value="${core.release}/${fullName}.zip" />
-        </foreach>
-    </target>
-
-    <target name="|deploy">
-        <echo message="Copying ${core.release}/${fullName}.jar to ${deploy.path}" />
-        <copy todir="${deploy.path}" preservelastmodified="true">
-            <fileset file="${core.release}/${fullName}.zip" />
-        </copy>
-    </target>
-
-    <target name="docs">
-        <javadoc sourcepath="src"
-                 packagenames="com.serotonin.m2m2.module"
-                 destdir="${core.target}/docs">
-            <classpath refid="master-classpath" />
-        </javadoc>
-    </target>
-
-    <target name="update-dojo"
-            description="copy dojo debug files to target/web/resources">
-        <!-- Copy the Dojo Debug JS Libraries -->
-        <copy todir="${core.target}/web/resources" preservelastmodified="true">
-            <fileset dir="dojo-build/dist/">
-                <include name="**/*.*" />
-            </fileset>
-        </copy>
-    </target>
-
-
-
-
-
-
-
-
-
-
-
-
-
-
-
-
-
-
-
-    <!-- Potentially Remove Targets Below Here -->
-
-
-
-
-    <target name="update-web"
-            description="Update target web dir - Useful While Debugging">
-        <copy todir="${core.target}/classes" preservelastmodified="true">
-            <fileset dir="classes">
-                <include name="**/*.*" />
-            </fileset>
-        </copy>
-        <copy todir="${core.target}/db" preservelastmodified="true">
-            <fileset dir="db">
-                <include name="**/*.sql" />
-            </fileset>
-        </copy>
-        <copy todir="${core.target}/ftl" preservelastmodified="true">
-            <fileset dir="ftl">
-                <include name="**/*.*" />
-            </fileset>
-        </copy>
-        <copy todir="${core.target}/lib" preservelastmodified="true">
-            <fileset dir="lib">
-                <include name="**/*.*" />
-            </fileset>
-        </copy>
-        <copy todir="${core.target}/web" preservelastmodified="true">
-            <fileset dir="web">
-                <include name="**/*.*" />
-            </fileset>
-        </copy>
-    </target>
-
-    <target name="dev-jar"
-            depends="compile"
-            description="Create a jar file of the compiled classes for dev build">
-
-        <mkdir dir="${core.target}/lib" />
-        <jar destfile="${core.target}/lib/ma-core-${maven-pom.version}.jar"
-             manifest="${core.target}/classes/META-INF/MANIFEST.MF">
-            <fileset dir="${core.target}/classes">
-                <include name="**/*.class" />
-            </fileset>
-            <fileset file="${core.target}/classes/${mango.build.number}">
-            </fileset>
-        </jar>
-        <mvn:install file="${core.target}/lib/ma-core-${maven-pom.version}.jar">
-            <pom refid="maven-pom" />
-        </mvn:install>
-    </target>
-
-
-    <target name="dev-build"
-            depends="dev-jar"
-            description="Merge Changes from Core Project into target during development">
-
-        <copy todir="${core.target}/classes" preservelastmodified="true">
-            <fileset dir="classes">
-                <include name="**/*.*" />
-            </fileset>
-        </copy>
-
-        <copy todir="${core.target}/overrides" preservelastmodified="true">
-            <fileset dir="overrides">
-                <include name="**/*.*" />
-            </fileset>
-        </copy>
-
-        <copy todir="${core.target}/db" preservelastmodified="true">
-            <fileset dir="db">
-                <include name="**/*.sql" />
-            </fileset>
-        </copy>
-
-        <!-- Copy the Scripts into the target -->
-        <copy todir="${core.target}/bin" preservelastmodified="true">
-            <fileset dir="scripts" includes="**/*.bat" />
-            <fileset dir="scripts" includes="**/*.sh" />
-        </copy>
-<<<<<<< HEAD
-        <!-- CHMOD the Linux scripts -->
-        <chmod dir="${core.target}/bin" includes="**/*.sh" perm="755" />
-
-        <copy todir="${core.target}/ftl" preservelastmodified="true">
-            <fileset dir="ftl">
-                <include name="**/*.*" />
-            </fileset>
-=======
-        <copy todir="${build.dir}/db" preservelastmodified="true">
-	        <fileset dir="db" >
-	    	    <include name="**/*.sql"/>
-	        </fileset>
-	    </copy>
-        <copy todir="${build.dir}/ftl" preservelastmodified="true">
-            <fileset dir="ftl"><include name="**/*.*"/></fileset>
->>>>>>> 2b43e7ad
-        </copy>
-
-        <copy todir="${core.target}/lib" preservelastmodified="true">
-            <mappedresources>
-                <fileset refid="maven-deps-runtime" />
-                <flattenmapper />
-            </mappedresources>
-        </copy>
-
-        <copy todir="${core.target}/web" preservelastmodified="true">
-            <fileset dir="web">
-                <include name="**/*.*" />
-            </fileset>
-        </copy>
-        <!-- Copy the Dojo Debug JS Libraries -->
-        <copy todir="${core.target}/web/resources" preservelastmodified="true">
-            <fileset dir="dojo-build/dist/">
-                <include name="**/*.*" />
-            </fileset>
-        </copy>
-
-        <!-- Create the modules dir if not exists -->
-        <mkdir dir="${core.target}/web/modules" />
-
-        <!-- Make the filedata dir  if not exists -->
-        <mkdir dir="${core.target}/web/WEB-INF/filedata" />
-
-        <!-- Create these if not exists -->
-        <mkdir dir="${core.target}/overrides" />
-        <mkdir dir="${core.target}/logs" />
-    </target>
-
-    <target name="dev-jsp-compile"
-            depends="dev-build"
-            description="Pickup changes to JSPs, add to core jar">
-        <jasper2 validateXml="false"
-                 uriroot="${core.target}/web"
-                 webXmlFragment="${core.target}/web/WEB-INF/generated_web.xml"
-                 addWebXmlMappings="true"
-                 outputDir="${core.target}/work/jsp"
-                 verbose="1">
-
-        </jasper2>
-        <javac destdir="${core.target}/classes"
-               debug="true"
-               debuglevel="lines,vars,source"
-               deprecation="false"
-               optimize="true"
-               failonerror="true"
-               includeantruntime="false"
-               source="1.7"
-               target="1.7">
-            <src path="${core.target}/work/jsp" />
-            <classpath>
-                <path refid="master-classpath" />
-                <pathelement path="${core.target}/classes" />
-            </classpath>
-        </javac>
-
-<<<<<<< HEAD
-        <!-- Add compiled jsps to core jar -->
-        <manifest file="${core.target}/work/MANIFEST.MF">
-            <attribute name="Built-By" value="${vendor}" />
-            <attribute name="Build-Date" value="${TODAY}" />
-            <attribute name="Build-Version" value="${maven-pom.version}" />
-        </manifest>
-        <jar destfile="${core.target}/lib/ma-core-${maven-pom.version}.jar"
-             manifest="${core.target}/work/MANIFEST.MF">
-            <fileset dir="${core.target}/classes">
-                <include name="**/*.class" />
-            </fileset>
-            <fileset file="${mango.build.number}">
-            </fileset>
-=======
-        <mkdir dir="${build.dir}/lib" />
-        <jar destfile="${build.dir}/lib/ma-core-${version}.jar" manifest="${build.dir}/classes/META-INF/MANIFEST.MF">
-            <fileset dir="${build.dir}/classes"><include name="**/*.class" /></fileset>
-            <fileset file="${build.dir}/classes/mango.build.number"></fileset>
->>>>>>> 2b43e7ad
-        </jar>
-        <!-- Install the lib in maven -->
-        <mvn:install file="${core.target}/lib/ma-core-${maven-pom.version}.jar">
-            <pom refid="maven-pom" />
-        </mvn:install>
-    </target>
-<<<<<<< HEAD
-
-    <target name="dev-release"
-            description="Zip Contents of Target for Development Release">
-=======
-	
-	   <target name="dev-build" depends="dev-jar" description="Merge Changes from Core Project into target during development">
-	   	
-	   	    <copy todir="${build.dir}/classes" preservelastmodified="true">
-	   	            <fileset dir="classes"><include name="**/*.*"/></fileset>
-	   	    </copy>
-	   	
-            <copy todir="${build.dir}/overrides" preservelastmodified="true">
-                    <fileset dir="overrides"><include name="**/*.*"/></fileset>
-            </copy>	
-	   	
-	        <copy todir="${build.dir}/db" preservelastmodified="true">
-	            <fileset dir="db" >
-	        	  <include name="**/*.sql"/>
-	            </fileset>
-	        </copy>
-	       
-	   	    <!-- Copy the Scripts into the target -->
-	        <copy todir="${build.dir}/bin" preservelastmodified="true">
-	            <fileset dir="scripts" includes="**/*.bat" />
-	            <fileset dir="scripts" includes="**/*.sh" />
-	        </copy>
-	        <!-- CHMOD the Linux scripts -->
-	        <chmod dir="${build.dir}/bin" includes="**/*.sh" perm="755" />
-	   	
-	        <copy todir="${build.dir}/ftl" preservelastmodified="true">
-	            <fileset dir="ftl"><include name="**/*.*"/></fileset>
-	        </copy>
-	        <copy todir="${build.dir}/lib" preservelastmodified="true">
-	            <fileset dir="lib"><include name="**/*.*"/></fileset>
-	        </copy>
-	        <copy todir="${build.dir}/web" preservelastmodified="true">
-	            <fileset dir="web">
-	                <include name="**/*.*"/>
-	            </fileset>
-	        </copy>
-	        <!-- Copy the Dojo Debug JS Libraries -->
-	        <copy todir="${build.dir}/web/resources" preservelastmodified="true">
-	               <fileset dir="dojo-build/dist/">
-	                 <include name="**/*.*"/>
-	               </fileset>
-	        </copy>
-	        
-	        <!-- Create the modules dir if not exists -->
-	        <mkdir dir="${build.dir}/web/modules" />
-	        
-	        <!-- Make the filedata dir  if not exists -->
-	        <mkdir dir="${build.dir}/web/WEB-INF/filedata" />
-	        
-	        <!-- Create these if not exists -->
-	        <mkdir dir="${build.dir}/overrides" />
-	        <mkdir dir="${build.dir}/logs" />
-	    </target>
-	
-    <target name="dev-release" description="Zip Contents of Target for Development Release">
->>>>>>> 2b43e7ad
-        <fixcrlf srcdir="scripts" includes="**/*.sh" eol="lf" eof="remove" />
-
-        <!-- create the release directory if DNE -->
-        <mkdir dir="release" />
-        <zip destfile="release/${fullName}-dev.zip">
-            <fileset dir="">
-                <include name="RELEASE-NOTES" />
-                <include name="licenseTypes.xml" />
-            </fileset>
-            <fileset dir="${core.target}">
-                <!-- TODO Figure out how to exclude the *.js.uncompressed.js files -->
-                <exclude name="scripts/*" />
-                <exclude name="overrides/*" />
-                <include name="**/*" />
-            </fileset>
-            <zipfileset dir="overrides" includes="**/*" prefix="overrides" />
-            <zipfileset dir="scripts" includes="**/*.bat" prefix="bin" />
-            <zipfileset dir="scripts"
-                        includes="**/*.sh"
-                        prefix="bin"
-                        filemode="755" />
-        </zip>
-    </target>
-
-</project>
+<?xml version="1.0"?>
+
+<project name="MA - Core"
+         basedir="."
+         default="jsp-compile"
+         xmlns:mvn="antlib:org.apache.maven.artifact.ant">
+    <taskdef resource="net/sf/antcontrib/antlib.xml"
+             classpath="${coreHome}/lib-opt/ant-contrib-1.0b3.jar" />
+
+    <typedef resource="org/apache/maven/artifact/ant/antlib.xml"
+             uri="antlib:org.apache.maven.artifact.ant"
+             classpath="${coreHome}/lib-opt/maven-ant-tasks-2.1.3.jar" />
+
+    <mvn:pom file="pom.xml" id="maven-pom" />
+    <mvn:dependencies filesetId="maven-deps" type="jar" pomRefId="maven-pom" />
+    <mvn:dependencies filesetId="maven-deps-runtime"
+                      type="jar"
+                      pomRefId="maven-pom"
+                      useScope="runtime" />
+
+    <property file="build.properties" />
+    <property name="fullName"
+              value="m2m2-${maven-pom.artifactId}-${maven-pom.version}" />
+    <property name="core.target" value="${coreHome}/target" />
+    <property name="core.release" value="${coreHome}/release" />
+    <property name="core.deploy.paths" value="${core.release}" />
+    <!-- Build number file to allow overidding for Release Builds -->
+    <property name="mango.build.number" value="mango.build.number" />
+
+    <path id="master-classpath">
+        <fileset refid="maven-deps" />
+    </path>
+
+    <!-- For compiling when modules are pre-installed -->
+    <available property="modules-libs.exists"
+               file="${core.target}/web/modules"
+               type="dir" />
+    <if>
+        <isset property="modules-libs.exists" />
+        <then>
+            <path id="module-libs">
+                <fileset dir="${core.target}/web/modules">
+                    <include name="**/*.jar" />
+                </fileset>
+            </path>
+        </then>
+        <else>
+            <path id="module-libs">
+            </path>
+        </else>
+    </if>
+    <target name="clean" description="Clean output directories">
+        <delete dir="${core.target}" />
+        <mkdir dir="${core.target}" />
+    </target>
+
+    <target name="configure"
+            description="Copy changed static assets to build directory">
+        <copy todir="${core.target}/classes" preservelastmodified="true">
+            <fileset dir="classes">
+                <include name="**/*.*" />
+            </fileset>
+        </copy>
+        <copy todir="${core.target}/db" preservelastmodified="true">
+            <fileset dir="db">
+                <include name="**/*.sql" />
+            </fileset>
+        </copy>
+        <copy todir="${core.target}/ftl" preservelastmodified="true">
+            <fileset dir="ftl">
+                <include name="**/*.*" />
+            </fileset>
+        </copy>
+
+        <!-- switch to determine if we have any local libs to use -->
+        <available property="mango-lib.exists" file="lib" type="dir" />
+        <if>
+            <isset property="mango-lib.exists" />
+            <then>
+                <copy todir="${core.target}/lib" preservelastmodified="true">
+                    <fileset dir="lib">
+                        <include name="**/*.*" />
+                    </fileset>
+                </copy>
+            </then>
+            <else>
+            </else>
+        </if>
+
+        <!-- Copy the Maven Deps into our folder -->
+        <copy todir="${core.target}/lib" preservelastmodified="true">
+            <mappedresources>
+                <fileset refid="maven-deps-runtime" />
+                <flattenmapper />
+            </mappedresources>
+        </copy>
+
+        <copy todir="${core.target}/web" preservelastmodified="true">
+            <fileset dir="web">
+                <include name="**/*.*" />
+            </fileset>
+        </copy>
+        <!-- Copy the Dojo Debug JS Libraries -->
+        <copy todir="${core.target}/web/resources" preservelastmodified="true">
+            <fileset dir="dojo-build/dist/">
+                <include name="**/*.*" />
+            </fileset>
+        </copy>
+
+        <!-- Copy the Scripts into the target -->
+        <copy todir="${core.target}/bin" preservelastmodified="true">
+            <fileset dir="scripts" includes="**/*.bat" />
+            <fileset dir="scripts" includes="**/*.sh" />
+        </copy>
+
+        <!-- Cleanup the Linux scripts -->
+        <fixcrlf srcdir="${core.target}/bin"
+                 includes="**/*.sh"
+                 eol="lf"
+                 eof="remove" />
+        <chmod dir="${core.target}/bin" includes="**/*.sh" perm="755" />
+
+        <!-- Create the modules dir -->
+        <mkdir dir="${core.target}/web/modules" />
+
+        <!-- Create the filedata dir -->
+        <mkdir dir="${core.target}/web/WEB-INF/filedata" />
+
+        <!-- Create the empty folders for the build -->
+        <mkdir dir="${core.target}/overrides/classes" />
+        <mkdir dir="${core.target}/overrides/properties" />
+
+        <mkdir dir="${core.target}/logs" />
+    </target>
+
+    <target name="compile"
+            depends="configure"
+            description="Compile main source tree java files">
+        <mkdir dir="${core.target}/classes" />
+        <mkdir dir="${core.target}/classes/META-INF" />
+
+        <tstamp>
+            <format property="TODAY" pattern="yyyy-MM-dd HH:mm:ss" />
+        </tstamp>
+
+        <manifest file="${core.target}/classes/META-INF/MANIFEST.MF">
+            <attribute name="Built-By" value="${vendor}" />
+            <attribute name="Build-Date" value="${TODAY}" />
+            <attribute name="Build-Version" value="${maven-pom.version}" />
+        </manifest>
+
+        <!-- Place the build number into the build -->
+        <buildnumber file="${mango.build.number}" />
+        <copy todir="${core.target}/classes" preservelastmodified="true">
+            <fileset file="${mango.build.number}" />
+        </copy>
+
+
+        <echo message="Building with Java ${ant.java.version}." />
+        <javac destdir="${core.target}/classes"
+               debug="true"
+               debuglevel="lines,vars,source"
+               deprecation="false"
+               optimize="false"
+               failonerror="true"
+               includeantruntime="false"
+               source="1.7"
+               target="1.7">
+            <src path="src" />
+            <classpath refid="master-classpath" />
+        </javac>
+
+        <!-- Compile any patches -->
+        <javac destdir="${core.target}/classes"
+               debug="true"
+               debuglevel="lines,vars,source"
+               deprecation="false"
+               optimize="false"
+               failonerror="true"
+               includeantruntime="false">
+            <src path="src-patch" />
+            <classpath refid="master-classpath" />
+        </javac>
+        <!-- Create a backup folder -->
+        <mkdir dir="${core.target}/backup" />
+    </target>
+
+    <target name="jsp-compile"
+            depends="compile"
+            description="Compile the JSPs, add to core jar">
+        <taskdef name="jasper2" classname="org.apache.jasper.JspC">
+            <classpath>
+                <path refid="master-classpath" />
+                <pathelement path="${core.target}/classes" />
+                <path refid="module-libs" />
+            </classpath>
+        </taskdef>
+        <!-- If we have modules installed we need to collect their jars too -->
+
+        <jasper2 validateXml="false"
+                 uriroot="${core.target}/web"
+                 webXmlFragment="${core.target}/web/WEB-INF/generated_web.xml"
+                 addWebXmlMappings="true"
+                 outputDir="${core.target}/work/jsp-src"
+                 verbose="1">
+        </jasper2>
+        <mkdir dir="${core.target}/work/jsp" />
+        <javac destdir="${core.target}/work/jsp"
+               debug="true"
+               debuglevel="lines,vars,source"
+               deprecation="false"
+               optimize="true"
+               failonerror="true"
+               includeantruntime="false"
+               source="1.7"
+               target="1.7">
+            <src path="${core.target}/work/jsp-src" />
+            <classpath>
+                <path refid="master-classpath" />
+                <pathelement path="${core.target}/classes" />
+                <path refid="module-libs" />
+                <!-- need to add all module libs to the classpath -->
+            </classpath>
+        </javac>
+        <!-- Copy the compiled files back into our classes folder -->
+        <copy todir="${core.target}/classes" preservelastmodified="true">
+            <fileset dir="${core.target}/work/jsp">
+                <include name="**/*.class" />
+            </fileset>
+        </copy>
+    </target>
+
+    <target name="jar"
+            depends="jsp-compile"
+            description="Create a jar file of the compiled classes">
+        <mkdir dir="${core.target}/lib" />
+        <jar destfile="${core.target}/lib/ma-core-${maven-pom.version}.jar"
+             manifest="${core.target}/classes/META-INF/MANIFEST.MF">
+            <fileset dir="${core.target}/classes">
+                <include name="**/*.class" />
+            </fileset>
+            <fileset file="${mango.build.number}">
+            </fileset>
+        </jar>
+
+        <mvn:install file="${core.target}/lib/ma-core-${maven-pom.version}.jar">
+            <pom refid="maven-pom" />
+        </mvn:install>
+
+    </target>
+
+    <target name="zip"
+            description="Create zip release of the ${core.target}, in ${core.release} removing source files.">
+
+        <!-- Fix the scripts -->
+        <fixcrlf srcdir="${core.target}/bin"
+                 includes="**/*.sh"
+                 eol="lf"
+                 eof="remove" />
+
+        <!-- create the release directory if DNE -->
+        <mkdir dir="${core.release}" />
+
+        <!-- Delete the uncompressed javascript files for dojo (removes about 5M) -->
+        <delete>
+            <fileset dir="${core.target}/web/resources"
+                     includes="**/*.uncompressed.js" />
+            <fileset dir="${core.release}" includes="${fullName}.zip" />
+        </delete>
+
+
+        <zip destfile="${core.release}/${fullName}.zip">
+            <fileset dir="">
+                <include name="RELEASE-NOTES" />
+                <include name="licenseTypes.xml" />
+            </fileset>
+            <zipfileset dir="${core.target}" filemode="755">
+                <include name="bin/**/*" />
+            </zipfileset>
+            <fileset dir="${core.target}">
+                <include name="backup" />
+                <include name="db/**/*" />
+                <include name="ftl/**/*" />
+                <include name="lib/**/*" />
+                <include name="logs/**/*" />
+                <include name="overrides/**/*" />
+                <include name="web/**/*" />
+                <include name="work/jsp/**/*" />
+                <include name="classes/debug-log4j.xml" />
+                <include name="classes/env.properties" />
+                <include name="classes/i18n.properties" />
+                <include name="classes/log4j.xml" />
+            </fileset>
+        </zip>
+    </target>
+
+    <target name="public-release"
+            depends="zip"
+            description="copy the release contents to ${core.deploy.paths}, requires a fully-built core">
+
+        <foreach list="${core.deploy.paths}"
+                 target="|deploy"
+                 param="deploy.path"
+                 delimiter=",">
+            <param name="deploy.file" value="${core.release}/${fullName}.zip" />
+        </foreach>
+    </target>
+
+    <target name="|deploy">
+        <echo message="Copying ${core.release}/${fullName}.jar to ${deploy.path}" />
+        <copy todir="${deploy.path}" preservelastmodified="true">
+            <fileset file="${core.release}/${fullName}.zip" />
+        </copy>
+    </target>
+
+    <target name="docs">
+        <javadoc sourcepath="src"
+                 packagenames="com.serotonin.m2m2.module"
+                 destdir="${core.target}/docs">
+            <classpath refid="master-classpath" />
+        </javadoc>
+    </target>
+
+    <target name="update-dojo"
+            description="copy dojo debug files to target/web/resources">
+        <!-- Copy the Dojo Debug JS Libraries -->
+        <copy todir="${core.target}/web/resources" preservelastmodified="true">
+            <fileset dir="dojo-build/dist/">
+                <include name="**/*.*" />
+            </fileset>
+        </copy>
+    </target>
+
+
+
+
+
+
+
+
+
+
+
+
+
+
+
+
+
+
+
+    <!-- Potentially Remove Targets Below Here -->
+
+
+
+
+    <target name="update-web"
+            description="Update target web dir - Useful While Debugging">
+        <copy todir="${core.target}/classes" preservelastmodified="true">
+            <fileset dir="classes">
+                <include name="**/*.*" />
+            </fileset>
+        </copy>
+        <copy todir="${core.target}/db" preservelastmodified="true">
+            <fileset dir="db">
+                <include name="**/*.sql" />
+            </fileset>
+        </copy>
+        <copy todir="${core.target}/ftl" preservelastmodified="true">
+            <fileset dir="ftl">
+                <include name="**/*.*" />
+            </fileset>
+        </copy>
+        <copy todir="${core.target}/lib" preservelastmodified="true">
+            <fileset dir="lib">
+                <include name="**/*.*" />
+            </fileset>
+        </copy>
+        <copy todir="${core.target}/web" preservelastmodified="true">
+            <fileset dir="web">
+                <include name="**/*.*" />
+            </fileset>
+        </copy>
+    </target>
+
+    <target name="dev-jar"
+            depends="compile"
+            description="Create a jar file of the compiled classes for dev build">
+
+        <mkdir dir="${core.target}/lib" />
+        <jar destfile="${core.target}/lib/ma-core-${maven-pom.version}.jar"
+             manifest="${core.target}/classes/META-INF/MANIFEST.MF">
+            <fileset dir="${core.target}/classes">
+                <include name="**/*.class" />
+            </fileset>
+            <fileset file="${core.target}/classes/${mango.build.number}">
+            </fileset>
+        </jar>
+        <mvn:install file="${core.target}/lib/ma-core-${maven-pom.version}.jar">
+            <pom refid="maven-pom" />
+        </mvn:install>
+    </target>
+
+
+    <target name="dev-build"
+            depends="dev-jar"
+            description="Merge Changes from Core Project into target during development">
+
+        <copy todir="${core.target}/classes" preservelastmodified="true">
+            <fileset dir="classes">
+                <include name="**/*.*" />
+            </fileset>
+        </copy>
+
+        <copy todir="${core.target}/overrides" preservelastmodified="true">
+            <fileset dir="overrides">
+                <include name="**/*.*" />
+            </fileset>
+        </copy>
+
+        <copy todir="${core.target}/db" preservelastmodified="true">
+            <fileset dir="db">
+                <include name="**/*.sql" />
+            </fileset>
+        </copy>
+
+        <!-- Copy the Scripts into the target -->
+        <copy todir="${core.target}/bin" preservelastmodified="true">
+            <fileset dir="scripts" includes="**/*.bat" />
+            <fileset dir="scripts" includes="**/*.sh" />
+        </copy>
+        <!-- CHMOD the Linux scripts -->
+        <chmod dir="${core.target}/bin" includes="**/*.sh" perm="755" />
+
+        <copy todir="${core.target}/ftl" preservelastmodified="true">
+            <fileset dir="ftl">
+                <include name="**/*.*" />
+            </fileset>
+        </copy>
+
+        <copy todir="${core.target}/lib" preservelastmodified="true">
+            <mappedresources>
+                <fileset refid="maven-deps-runtime" />
+                <flattenmapper />
+            </mappedresources>
+        </copy>
+
+        <copy todir="${core.target}/web" preservelastmodified="true">
+            <fileset dir="web">
+                <include name="**/*.*" />
+            </fileset>
+        </copy>
+        <!-- Copy the Dojo Debug JS Libraries -->
+        <copy todir="${core.target}/web/resources" preservelastmodified="true">
+            <fileset dir="dojo-build/dist/">
+                <include name="**/*.*" />
+            </fileset>
+        </copy>
+
+        <!-- Create the modules dir if not exists -->
+        <mkdir dir="${core.target}/web/modules" />
+
+        <!-- Make the filedata dir  if not exists -->
+        <mkdir dir="${core.target}/web/WEB-INF/filedata" />
+
+        <!-- Create these if not exists -->
+        <mkdir dir="${core.target}/overrides" />
+        <mkdir dir="${core.target}/logs" />
+    </target>
+
+    <target name="dev-jsp-compile"
+            depends="dev-build"
+            description="Pickup changes to JSPs, add to core jar">
+        <jasper2 validateXml="false"
+                 uriroot="${core.target}/web"
+                 webXmlFragment="${core.target}/web/WEB-INF/generated_web.xml"
+                 addWebXmlMappings="true"
+                 outputDir="${core.target}/work/jsp"
+                 verbose="1">
+
+        </jasper2>
+        <javac destdir="${core.target}/classes"
+               debug="true"
+               debuglevel="lines,vars,source"
+               deprecation="false"
+               optimize="true"
+               failonerror="true"
+               includeantruntime="false"
+               source="1.7"
+               target="1.7">
+            <src path="${core.target}/work/jsp" />
+            <classpath>
+                <path refid="master-classpath" />
+                <pathelement path="${core.target}/classes" />
+            </classpath>
+        </javac>
+
+        <!-- Add compiled jsps to core jar -->
+        <manifest file="${core.target}/work/MANIFEST.MF">
+            <attribute name="Built-By" value="${vendor}" />
+            <attribute name="Build-Date" value="${TODAY}" />
+            <attribute name="Build-Version" value="${maven-pom.version}" />
+        </manifest>
+        <jar destfile="${core.target}/lib/ma-core-${maven-pom.version}.jar"
+             manifest="${core.target}/work/MANIFEST.MF">
+            <fileset dir="${core.target}/classes">
+                <include name="**/*.class" />
+            </fileset>
+            <fileset file="${mango.build.number}">
+            </fileset>
+        </jar>
+        <!-- Install the lib in maven -->
+        <mvn:install file="${core.target}/lib/ma-core-${maven-pom.version}.jar">
+            <pom refid="maven-pom" />
+        </mvn:install>
+    </target>
+
+    <target name="dev-release"
+            description="Zip Contents of Target for Development Release">
+        <fixcrlf srcdir="scripts" includes="**/*.sh" eol="lf" eof="remove" />
+
+        <!-- create the release directory if DNE -->
+        <mkdir dir="release" />
+        <zip destfile="release/${fullName}-dev.zip">
+            <fileset dir="">
+                <include name="RELEASE-NOTES" />
+                <include name="licenseTypes.xml" />
+            </fileset>
+            <fileset dir="${core.target}">
+                <!-- TODO Figure out how to exclude the *.js.uncompressed.js files -->
+                <exclude name="scripts/*" />
+                <exclude name="overrides/*" />
+                <include name="**/*" />
+            </fileset>
+            <zipfileset dir="overrides" includes="**/*" prefix="overrides" />
+            <zipfileset dir="scripts" includes="**/*.bat" prefix="bin" />
+            <zipfileset dir="scripts"
+                        includes="**/*.sh"
+                        prefix="bin"
+                        filemode="755" />
+        </zip>
+    </target>
+
+</project>