--- conflicted
+++ resolved
@@ -1,15 +1,13 @@
-<<<<<<< HEAD
 *Version 2.5.0*
 * Upgraded to Jetty 9
 * Improved JSP Performance
 * Added status servlet to serve Mango application Status in JSON format at /status/mango.json
-=======
+
 *Version 2.4.2*
 * Fixed bug when using H2 and filtering Data Points, Data Sources or Alarms tables
 * Changed all filtering to be case insensitive
 * Fixed bug where importing Binary values would fail
 * Fixed bug where point value getValuesBetween query was returning a slightly different value than the point value count values between
->>>>>>> 2b43e7ad
 
 *Version 2.4.0*
 * Slight improvements to the UI table auto formatting
