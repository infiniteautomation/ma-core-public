--- conflicted
+++ resolved
@@ -13,12 +13,9 @@
 * Treat PointValueTime like DataValue in script return value coercion
 * Fix class cast exception with provided excp method in HttpBuilder.request({})
 * Remove un-necessary swagger annotation from base REST v1 model to allow more specific model descriptions in Swagger UI
-<<<<<<< HEAD
-* Performance enhancement in synchronization in OrderedThreadPoolExecutor
-=======
 * Add internal metrics for monitoring HTTP server status (internal.monitor.SERVER_THREADS, internal.monitor.SERVER_IDLE_THREADS, and internal.monitor.SERVER_QUEUE_SIZE)
 * Fix bug where flow control out was not being set on serial ports
->>>>>>> 188263d6
+* Performance enhancement to synchronization in OrderedThreadPoolExecutor the main executor of Mango tasks
 
 *Version 3.6.4*
 * Revert data source management permission to only allow creating new data sources, not give access to all data sources
